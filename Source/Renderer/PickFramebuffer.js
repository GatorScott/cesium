--- conflicted
+++ resolved
@@ -31,19 +31,11 @@
         this._height = 0;
 
         // Clear to black.  Since this is the background color, no objects will be black
-<<<<<<< HEAD
-        this._clearCommand = new ClearCommand(context.createClearState({
-                color : new Color(0.0, 0.0, 0.0, 1.0),
-                depth : 1.0,
-                stencil : 0
-            }), this);
-=======
         this._clearCommand = new ClearCommand(this, context.createClearState({
             color : new Color(0.0, 0.0, 0.0, 1.0),
             depth : 1.0,
             stencil : 0
         }));
->>>>>>> 0f911bac
     };
 
     /**
