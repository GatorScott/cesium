--- conflicted
+++ resolved
@@ -130,22 +130,11 @@
             return false;
         }
 
-<<<<<<< HEAD
-=======
-        var billboardUpdated = false;
-        var billboard = dynamicObject.billboard;
-        billboardUpdated = !defined(billboard);
-        if (billboardUpdated) {
-            dynamicObject.billboard = billboard = new DynamicBillboard();
-        }
-
->>>>>>> 31760574
         var interval = billboardData.interval;
         if (defined(interval)) {
             interval = TimeInterval.fromIso8601(interval);
         }
 
-<<<<<<< HEAD
         var billboard = dynamicObject.billboard;
         var billboardUpdated = typeof billboard === 'undefined';
         if (billboardUpdated) {
@@ -162,97 +151,6 @@
         billboardUpdated = processPacketData(CzmlCartesian3, billboard, 'alignedAxis', billboardData.alignedAxis, interval, sourceUri) || billboardUpdated;
         billboardUpdated = processPacketData(CzmlBoolean, billboard, 'show', billboardData.show, interval, sourceUri) || billboardUpdated;
         billboardUpdated = processPacketData(CzmlVerticalOrigin, billboard, 'verticalOrigin', billboardData.verticalOrigin, interval, sourceUri) || billboardUpdated;
-=======
-        if (defined(billboardData.color)) {
-            var color = billboard.color;
-            if (!defined(color)) {
-                billboard.color = color = new DynamicProperty(CzmlColor);
-                billboardUpdated = true;
-            }
-            color.processCzmlIntervals(billboardData.color, interval);
-        }
-
-        if (defined(billboardData.eyeOffset)) {
-            var eyeOffset = billboard.eyeOffset;
-            if (!defined(eyeOffset)) {
-                billboard.eyeOffset = eyeOffset = new DynamicProperty(CzmlCartesian3);
-                billboardUpdated = true;
-            }
-            eyeOffset.processCzmlIntervals(billboardData.eyeOffset, interval);
-        }
-
-        if (defined(billboardData.horizontalOrigin)) {
-            var horizontalOrigin = billboard.horizontalOrigin;
-            if (!defined(horizontalOrigin)) {
-                billboard.horizontalOrigin = horizontalOrigin = new DynamicProperty(CzmlHorizontalOrigin);
-                billboardUpdated = true;
-            }
-            horizontalOrigin.processCzmlIntervals(billboardData.horizontalOrigin, interval);
-        }
-
-        if (defined(billboardData.image)) {
-            var image = billboard.image;
-            if (!defined(image)) {
-                billboard.image = image = new DynamicProperty(CzmlImage);
-                billboardUpdated = true;
-            }
-            image.processCzmlIntervals(billboardData.image, interval, sourceUri);
-        }
-
-        if (defined(billboardData.pixelOffset)) {
-            var pixelOffset = billboard.pixelOffset;
-            if (!defined(pixelOffset)) {
-                billboard.pixelOffset = pixelOffset = new DynamicProperty(CzmlCartesian2);
-                billboardUpdated = true;
-            }
-            pixelOffset.processCzmlIntervals(billboardData.pixelOffset, interval);
-        }
-
-        if (defined(billboardData.scale)) {
-            var scale = billboard.scale;
-            if (!defined(scale)) {
-                billboard.scale = scale = new DynamicProperty(CzmlNumber);
-                billboardUpdated = true;
-            }
-            scale.processCzmlIntervals(billboardData.scale, interval);
-        }
-
-        if (defined(billboardData.rotation)) {
-            var rotation = billboard.rotation;
-            if (!defined(rotation)) {
-                billboard.rotation = rotation = new DynamicProperty(CzmlNumber);
-                billboardUpdated = true;
-            }
-            rotation.processCzmlIntervals(billboardData.rotation, interval);
-        }
-
-        if (defined(billboardData.alignedAxis)) {
-            var alignedAxis = billboard.alignedAxis;
-            if (!defined(alignedAxis)) {
-                billboard.alignedAxis = alignedAxis = new DynamicProperty(CzmlCartesian3);
-                billboardUpdated = true;
-            }
-            alignedAxis.processCzmlIntervals(billboardData.alignedAxis, interval);
-        }
-
-        if (defined(billboardData.show)) {
-            var show = billboard.show;
-            if (!defined(show)) {
-                billboard.show = show = new DynamicProperty(CzmlBoolean);
-                billboardUpdated = true;
-            }
-            show.processCzmlIntervals(billboardData.show, interval);
-        }
-
-        if (defined(billboardData.verticalOrigin)) {
-            var verticalOrigin = billboard.verticalOrigin;
-            if (!defined(verticalOrigin)) {
-                billboard.verticalOrigin = verticalOrigin = new DynamicProperty(CzmlVerticalOrigin);
-                billboardUpdated = true;
-            }
-            verticalOrigin.processCzmlIntervals(billboardData.verticalOrigin, interval);
-        }
->>>>>>> 31760574
 
         return billboardUpdated;
     };
