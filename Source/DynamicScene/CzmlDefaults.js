/*global define*/
define([
        './DynamicObject',
        './DynamicBillboard',
        './DynamicClock',
        './DynamicEllipse',
        './DynamicEllipsoid',
        './DynamicCone',
        './DynamicLabel',
        './DynamicModel',
        './DynamicPath',
        './DynamicPoint',
        './DynamicPolygon',
        './DynamicPolyline',
        './DynamicPyramid',
        './DynamicBillboardVisualizer',
        './DynamicEllipsoidVisualizer',
        './DynamicConeVisualizerUsingCustomSensor', //CZML_TODO Replace with './DynamicConeVisualizer', once ComplexConicSensor works.
        './DynamicLabelVisualizer',
        './DynamicModelVisualizer',
        './DynamicPathVisualizer',
        './DynamicPointVisualizer',
        './DynamicPolygonVisualizer',
        './DynamicPolylineVisualizer',
        './DynamicPyramidVisualizer'
<<<<<<< HEAD
       ], function(
        DynamicObject,
        DynamicBillboard,
        DynamicEllipsoid,
        DynamicCone,
        DynamicLabel,
        DynamicModel,
        DynamicPath,
        DynamicPoint,
        DynamicPolygon,
        DynamicPolyline,
        DynamicPyramid,
        DynamicBillboardVisualizer,
        DynamicEllipsoidVisualizer,
        DynamicConeVisualizer,
        DynamicLabelVisualizer,
        DynamicModelVisualizer,
        DynamicPathVisualizer,
        DynamicPointVisualizer,
        DynamicPolygonVisualizer,
        DynamicPolylineVisualizer,
        DynamicPyramidVisualizer) {
=======
        ], function(
                DynamicObject,
                DynamicBillboard,
                DynamicClock,
                DynamicEllipse,
                DynamicEllipsoid,
                DynamicCone,
                DynamicLabel,
                DynamicPath,
                DynamicPoint,
                DynamicPolygon,
                DynamicPolyline,
                DynamicPyramid,
                DynamicBillboardVisualizer,
                DynamicEllipsoidVisualizer,
                DynamicConeVisualizer,
                DynamicLabelVisualizer,
                DynamicPathVisualizer,
                DynamicPointVisualizer,
                DynamicPolygonVisualizer,
                DynamicPolylineVisualizer,
                DynamicPyramidVisualizer) {
>>>>>>> 9e44a4a1
    "use strict";

    /**
     * Helper class which provides the default set of CZML processing methods
     * needed to visualize the complete CZML standard.  There's no reason to
     * access this class directly, as it just holds the defaults used by
     * DynamicObjectCollection, CompositeDynamicObjectCollection, and VisualizerCollection.
     *
     * @exports CzmlDefaults
     *
     * @see DynamicObjectCollection
     * @see CompositeDynamicObjectCollection
     * @see VisualizerCollection#createCzmlDefaultsCollection
     */
    var CzmlDefaults = {
        //Any change to updaters needs to be reflected in the DynamicObject constructor,
        //which has the superset of all properties created by the various updaters.
        /**
         * The standard set of updaters for processing CZML.  This array is the default
         * set of updater methods used by DynamicObjectCollection.
         * @see DynamicObjectCollection
         */
        updaters : [DynamicClock.processCzmlPacket,
                    DynamicBillboard.processCzmlPacket,
                    DynamicEllipse.processCzmlPacket,
                    DynamicEllipsoid.processCzmlPacket,
                    DynamicCone.processCzmlPacket,
                    DynamicLabel.processCzmlPacket,
                    DynamicModel.processCzmlPacket,
                    DynamicPath.processCzmlPacket,
                    DynamicPoint.processCzmlPacket,
                    DynamicPolygon.processCzmlPacket,
                    DynamicPolyline.processCzmlPacket,
                    DynamicPyramid.processCzmlPacket,
                    DynamicObject.processCzmlPacketPosition,
                    DynamicObject.processCzmlPacketViewFrom,
                    DynamicObject.processCzmlPacketOrientation,
                    DynamicObject.processCzmlPacketVertexPositions,
                    DynamicObject.processCzmlPacketAvailability],

        /**
         * The standard set of mergers for processing CZML.  This array is the default
         * set of updater methods used by CompositeDynamicObjectCollection.
         *
         * @see CompositeDynamicObjectCollection
         */
        mergers : [DynamicClock.mergeProperties,
                   DynamicBillboard.mergeProperties,
                   DynamicEllipse.mergeProperties,
                   DynamicEllipsoid.mergeProperties,
                   DynamicCone.mergeProperties,
                   DynamicLabel.mergeProperties,
                   DynamicModel.mergeProperties,
                   DynamicPath.mergeProperties,
                   DynamicPoint.mergeProperties,
                   DynamicPolygon.mergeProperties,
                   DynamicPolyline.mergeProperties,
                   DynamicPyramid.mergeProperties,
                   DynamicObject.mergeProperties],

        /**
        * The standard set of cleaners for processing CZML.  This array is the default
        * set of updater methods used by CompositeDynamicObjectCollection.
        *
        * @see CompositeDynamicObjectCollection
        */
        cleaners : [DynamicBillboard.undefineProperties,
<<<<<<< HEAD
                    DynamicEllipsoid.undefineProperties,
                    DynamicCone.undefineProperties,
                    DynamicLabel.undefineProperties,
                    DynamicModel.undefineProperties,
                    DynamicPath.undefineProperties,
                    DynamicPoint.undefineProperties,
                    DynamicPolygon.undefineProperties,
                    DynamicPolyline.undefineProperties,
                    DynamicPyramid.undefineProperties,
                    DynamicObject.undefineProperties],

        /**
         * Creates an array containing the standard CZML visualizers,
         * configured for the provided scene.
         *
         * @param scene The scene being used for visualization.
         * @returns {Array} The CZML standard visualizers.
         * @see VisualizerCollection#createCzmlDefaultsCollection
         */
        createVisualizers : function(scene) {
            return [new DynamicBillboardVisualizer(scene),
                    new DynamicEllipsoidVisualizer(scene),
                    new DynamicConeVisualizer(scene),
                    new DynamicLabelVisualizer(scene),
                    new DynamicModelVisualizer(scene),
                    new DynamicPointVisualizer(scene),
                    new DynamicPolygonVisualizer(scene),
                    new DynamicPolylineVisualizer(scene),
                    new DynamicPyramidVisualizer(scene),
                    new DynamicPathVisualizer(scene)];
        }
=======
                   DynamicEllipse.undefineProperties,
                   DynamicEllipsoid.undefineProperties,
                   DynamicCone.undefineProperties,
                   DynamicLabel.undefineProperties,
                   DynamicPath.undefineProperties,
                   DynamicPoint.undefineProperties,
                   DynamicPolygon.undefineProperties,
                   DynamicPolyline.undefineProperties,
                   DynamicPyramid.undefineProperties,
                   DynamicObject.undefineProperties,
                   DynamicClock.undefineProperties],

       /**
        * Creates an array containing the standard CZML visualizers,
        * configured for the provided scene.
        *
        * @param scene The scene being used for visualization.
        * @returns {Array} The CZML standard visualizers.
        * @see VisualizerCollection#createCzmlDefaultsCollection
        */
       createVisualizers : function(scene) {
           return [new DynamicBillboardVisualizer(scene),
                   new DynamicEllipsoidVisualizer(scene),
                   new DynamicConeVisualizer(scene),
                   new DynamicLabelVisualizer(scene),
                   new DynamicPointVisualizer(scene),
                   new DynamicPolygonVisualizer(scene),
                   new DynamicPolylineVisualizer(scene),
                   new DynamicPyramidVisualizer(scene),
                   new DynamicPathVisualizer(scene)];
       }
>>>>>>> 9e44a4a1
    };

    return CzmlDefaults;
});<|MERGE_RESOLUTION|>--- conflicted
+++ resolved
@@ -23,30 +23,6 @@
         './DynamicPolygonVisualizer',
         './DynamicPolylineVisualizer',
         './DynamicPyramidVisualizer'
-<<<<<<< HEAD
-       ], function(
-        DynamicObject,
-        DynamicBillboard,
-        DynamicEllipsoid,
-        DynamicCone,
-        DynamicLabel,
-        DynamicModel,
-        DynamicPath,
-        DynamicPoint,
-        DynamicPolygon,
-        DynamicPolyline,
-        DynamicPyramid,
-        DynamicBillboardVisualizer,
-        DynamicEllipsoidVisualizer,
-        DynamicConeVisualizer,
-        DynamicLabelVisualizer,
-        DynamicModelVisualizer,
-        DynamicPathVisualizer,
-        DynamicPointVisualizer,
-        DynamicPolygonVisualizer,
-        DynamicPolylineVisualizer,
-        DynamicPyramidVisualizer) {
-=======
         ], function(
                 DynamicObject,
                 DynamicBillboard,
@@ -69,7 +45,6 @@
                 DynamicPolygonVisualizer,
                 DynamicPolylineVisualizer,
                 DynamicPyramidVisualizer) {
->>>>>>> 9e44a4a1
     "use strict";
 
     /**
@@ -137,39 +112,6 @@
         * @see CompositeDynamicObjectCollection
         */
         cleaners : [DynamicBillboard.undefineProperties,
-<<<<<<< HEAD
-                    DynamicEllipsoid.undefineProperties,
-                    DynamicCone.undefineProperties,
-                    DynamicLabel.undefineProperties,
-                    DynamicModel.undefineProperties,
-                    DynamicPath.undefineProperties,
-                    DynamicPoint.undefineProperties,
-                    DynamicPolygon.undefineProperties,
-                    DynamicPolyline.undefineProperties,
-                    DynamicPyramid.undefineProperties,
-                    DynamicObject.undefineProperties],
-
-        /**
-         * Creates an array containing the standard CZML visualizers,
-         * configured for the provided scene.
-         *
-         * @param scene The scene being used for visualization.
-         * @returns {Array} The CZML standard visualizers.
-         * @see VisualizerCollection#createCzmlDefaultsCollection
-         */
-        createVisualizers : function(scene) {
-            return [new DynamicBillboardVisualizer(scene),
-                    new DynamicEllipsoidVisualizer(scene),
-                    new DynamicConeVisualizer(scene),
-                    new DynamicLabelVisualizer(scene),
-                    new DynamicModelVisualizer(scene),
-                    new DynamicPointVisualizer(scene),
-                    new DynamicPolygonVisualizer(scene),
-                    new DynamicPolylineVisualizer(scene),
-                    new DynamicPyramidVisualizer(scene),
-                    new DynamicPathVisualizer(scene)];
-        }
-=======
                    DynamicEllipse.undefineProperties,
                    DynamicEllipsoid.undefineProperties,
                    DynamicCone.undefineProperties,
@@ -201,7 +143,6 @@
                    new DynamicPyramidVisualizer(scene),
                    new DynamicPathVisualizer(scene)];
        }
->>>>>>> 9e44a4a1
     };
 
     return CzmlDefaults;
