/*global define*/
define([
        './DynamicObject',
        './WhenSelected',
        './DynamicBillboard',
        './DynamicCone',
        './DynamicLabel',
<<<<<<< HEAD
        './DynamicOverlay',
=======
        './DynamicPath',
>>>>>>> cf6d0f04
        './DynamicPoint',
        './DynamicPolygon',
        './DynamicPolyline',
        './DynamicPyramid',
        './DynamicBillboardVisualizer',
        './DynamicConeVisualizerUsingCustomSensor', //CZML_TODO Replace with './DynamicConeVisualizer', once ComplexConicSensor works.
        './DynamicLabelVisualizer',
<<<<<<< HEAD
        './DynamicOverlayVisualizer',
=======
        './DynamicPathVisualizer',
>>>>>>> cf6d0f04
        './DynamicPointVisualizer',
        './DynamicPolygonVisualizer',
        './DynamicPolylineVisualizer',
        './DynamicPyramidVisualizer'
       ], function(
        DynamicObject,
        WhenSelected,
        DynamicBillboard,
        DynamicCone,
        DynamicLabel,
<<<<<<< HEAD
        DynamicOverlay,
=======
        DynamicPath,
>>>>>>> cf6d0f04
        DynamicPoint,
        DynamicPolygon,
        DynamicPolyline,
        DynamicPyramid,
        DynamicBillboardVisualizer,
        DynamicConeVisualizer,
        DynamicLabelVisualizer,
<<<<<<< HEAD
        DynamicOverlayVisualizer,
=======
        DynamicPathVisualizer,
>>>>>>> cf6d0f04
        DynamicPointVisualizer,
        DynamicPolygonVisualizer,
        DynamicPolylineVisualizer,
        DynamicPyramidVisualizer) {
    "use strict";

    /**
     * Helper class which provides the default set of CZML processing methods
     * needed to visualize the complete CZML standard.  There's no reason to
     * access this class directly, as it just holds the defaults used by
     * DynamicObjectCollection, CompositeDynamicObjectCollection, and VisualizerCollection.
     *
     * @exports CzmlDefaults
     *
     * @see DynamicObjectCollection
     * @see CompositeDynamicObjectCollection
     * @see VisualizerCollection#createCzmlDefaultsCollection
     */
    var CzmlDefaults = {
        //Any change to updaters needs to be reflected in the DynamicObject constructor,
        //which has the superset of all properties created by the various updaters.
        /**
         * The standard set of updaters for processing CZML.  This array is the default
         * set of updater methods used by DynamicObjectCollection.
         * @see DynamicObjectCollection
         */
        updaters : [DynamicBillboard.processCzmlPacket,
                    DynamicCone.processCzmlPacket,
                    WhenSelected.processCzmlPacket,
                    DynamicLabel.processCzmlPacket,
<<<<<<< HEAD
                    DynamicOverlay.processCzmlPacket,
=======
                    DynamicPath.processCzmlPacket,
>>>>>>> cf6d0f04
                    DynamicPoint.processCzmlPacket,
                    DynamicPolygon.processCzmlPacket,
                    DynamicPolyline.processCzmlPacket,
                    DynamicPyramid.processCzmlPacket,
                    DynamicObject.processCzmlPacketPosition,
                    DynamicObject.processCzmlPacketOrientation,
                    DynamicObject.processCzmlPacketVertexPositions,
                    DynamicObject.processCzmlPacketAvailability],

        /**
         * The standard set of mergers for processing CZML.  This array is the default
         * set of updater methods used by CompositeDynamicObjectCollection.
         *
         * @see CompositeDynamicObjectCollection
         */
        mergers : [DynamicBillboard.mergeProperties,
                   DynamicCone.mergeProperties,
                   DynamicOverlay.mergeProperties,
                   WhenSelected.mergeProperties,
                   DynamicLabel.mergeProperties,
                   DynamicPath.mergeProperties,
                   DynamicPoint.mergeProperties,
                   DynamicPolygon.mergeProperties,
                   DynamicPolyline.mergeProperties,
                   DynamicPyramid.mergeProperties,
                   DynamicObject.mergeProperties],

       /**
        * The standard set of cleaners for processing CZML.  This array is the default
        * set of updater methods used by CompositeDynamicObjectCollection.
        *
        * @see CompositeDynamicObjectCollection
        */
        cleaners : [DynamicBillboard.undefineProperties,
                    DynamicCone.undefineProperties,
                    WhenSelected.undefineProperties,
                    DynamicLabel.undefineProperties,
                    DynamicOverlay.undefineProperties,
                    DynamicPoint.undefineProperties,
                    DynamicPolygon.undefineProperties,
                    DynamicPolyline.undefineProperties,
                    DynamicPyramid.undefineProperties,
                    DynamicObject.undefineProperties],

        /**
         * Creates an array containing the standard CZML visualizers,
         * configured for the provided scene.
         *
         * @param scene The scene being used for visualization.
         * @returns {Array} The CZML standard visualizers.
         * @see VisualizerCollection#createCzmlDefaultsCollection
         */
        createVisualizers : function(scene) {
            return [new DynamicBillboardVisualizer(scene),
                    new DynamicConeVisualizer(scene),
                    new DynamicLabelVisualizer(scene),
                    new DynamicOverlayVisualizer(scene),
                    new DynamicPointVisualizer(scene),
                    new DynamicPolygonVisualizer(scene),
                    new DynamicPolylineVisualizer(scene),
                    new DynamicPyramidVisualizer(scene),
                    new DynamicPathVisualizer(scene)];
        }
    };

    return CzmlDefaults;
});<|MERGE_RESOLUTION|>--- conflicted
+++ resolved
@@ -5,11 +5,8 @@
         './DynamicBillboard',
         './DynamicCone',
         './DynamicLabel',
-<<<<<<< HEAD
         './DynamicOverlay',
-=======
         './DynamicPath',
->>>>>>> cf6d0f04
         './DynamicPoint',
         './DynamicPolygon',
         './DynamicPolyline',
@@ -17,11 +14,8 @@
         './DynamicBillboardVisualizer',
         './DynamicConeVisualizerUsingCustomSensor', //CZML_TODO Replace with './DynamicConeVisualizer', once ComplexConicSensor works.
         './DynamicLabelVisualizer',
-<<<<<<< HEAD
         './DynamicOverlayVisualizer',
-=======
         './DynamicPathVisualizer',
->>>>>>> cf6d0f04
         './DynamicPointVisualizer',
         './DynamicPolygonVisualizer',
         './DynamicPolylineVisualizer',
@@ -32,11 +26,8 @@
         DynamicBillboard,
         DynamicCone,
         DynamicLabel,
-<<<<<<< HEAD
         DynamicOverlay,
-=======
         DynamicPath,
->>>>>>> cf6d0f04
         DynamicPoint,
         DynamicPolygon,
         DynamicPolyline,
@@ -44,11 +35,8 @@
         DynamicBillboardVisualizer,
         DynamicConeVisualizer,
         DynamicLabelVisualizer,
-<<<<<<< HEAD
         DynamicOverlayVisualizer,
-=======
         DynamicPathVisualizer,
->>>>>>> cf6d0f04
         DynamicPointVisualizer,
         DynamicPolygonVisualizer,
         DynamicPolylineVisualizer,
@@ -79,11 +67,8 @@
                     DynamicCone.processCzmlPacket,
                     WhenSelected.processCzmlPacket,
                     DynamicLabel.processCzmlPacket,
-<<<<<<< HEAD
                     DynamicOverlay.processCzmlPacket,
-=======
                     DynamicPath.processCzmlPacket,
->>>>>>> cf6d0f04
                     DynamicPoint.processCzmlPacket,
                     DynamicPolygon.processCzmlPacket,
                     DynamicPolyline.processCzmlPacket,
