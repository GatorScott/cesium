--- conflicted
+++ resolved
@@ -124,11 +124,7 @@
                     DynamicPyramid.undefineProperties,
                     DynamicObject.undefineProperties,
                     DynamicClock.undefineProperties,
-<<<<<<< HEAD
                     DynamicExternalDocument.undefineProperties],
-=======
-                   DynamicExternalDocument.undefineProperties],
->>>>>>> 7f0d6c44
 
         /**
          * Creates an array containing the standard CZML visualizers,
