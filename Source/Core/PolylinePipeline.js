--- conflicted
+++ resolved
@@ -288,13 +288,8 @@
         if (!defined(positions)) {
             throw new DeveloperError('positions must be defined.');
         }
-<<<<<<< HEAD
-        if (typeof height === 'undefined') {
+        if (!defined(height)) {
             throw new DeveloperError('height must be defined');
-=======
-        if (!defined(height)) {
-            throw new DeveloperError('height must be defined.');
->>>>>>> ec4acb35
         }
         ellipsoid = defaultValue(ellipsoid, Ellipsoid.WGS84);
 
