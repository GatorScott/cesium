/*global define*/
define([
        './defaultValue',
        './BoundingSphere',
        './Cartesian3',
        './Cartographic',
        './ComponentDatatype',
        './IndexDatatype',
        './DeveloperError',
        './Ellipsoid',
        './EllipsoidTangentPlane',
        './Geometry',
        './GeometryAttribute',
        './GeometryAttributes',
        './Math',
        './PolylinePipeline',
        './PolygonPipeline',
        './PrimitiveType',
        './VertexFormat',
        './WindingOrder'
    ], function(
        defaultValue,
        BoundingSphere,
        Cartesian3,
        Cartographic,
        ComponentDatatype,
        IndexDatatype,
        DeveloperError,
        Ellipsoid,
        EllipsoidTangentPlane,
        Geometry,
        GeometryAttribute,
        GeometryAttributes,
        CesiumMath,
        PolylinePipeline,
        PolygonPipeline,
        PrimitiveType,
        VertexFormat,
        WindingOrder) {
    "use strict";

    var scratchCartographic1 = new Cartographic();
    var scratchCartographic2 = new Cartographic();
    var scratchCartesian3Position1 = new Cartesian3();
    var scratchCartesian3Position2 = new Cartesian3();
    var scratchCartesian3Position3 = new Cartesian3();
    var scratchCartesian3Position4 = new Cartesian3();
    var scratchCartesian3Position5 = new Cartesian3();
    var scratchBinormal = new Cartesian3();
    var scratchTangent = new Cartesian3();
    var scratchNormal = new Cartesian3();

    function subdivideHeights(p0, p1, h0, h1, granularity) {
        var angleBetween = Cartesian3.angleBetween(p0, p1);
        var numPoints = Math.ceil(angleBetween/granularity) + 1;
        var heights = new Array(numPoints);
        var i;
        if (h0 === h1) {
            for (i = 0; i < numPoints; i++) {
                heights[i] = h0;
            }
            return heights;
        }

        var dHeight = h1 - h0;
        var heightPerVertex = dHeight / (numPoints - 1);

        for (i = 1; i < numPoints - 1; i++) {
            var h = h0 + i*heightPerVertex;
            heights[i] = h;
        }

        heights[0] = h0;
        heights[numPoints - 1] = h1;

        return heights;
    }

    function latLonEquals(c0, c1) {
        return ((CesiumMath.equalsEpsilon(c0.latitude, c1.latitude, CesiumMath.EPSILON6)) && (CesiumMath.equalsEpsilon(c0.longitude, c1.longitude, CesiumMath.EPSILON6)));
    }

    function removeDuplicates(ellipsoid, positions, topHeights, bottomHeights) {
        var hasBottomHeights = (typeof bottomHeights !== 'undefined');
        var hasTopHeights = (typeof topHeights !== 'undefined');
        var cleanedPositions = [];
        var cleanedTopHeights = [];
        var cleanedBottomHeights = hasBottomHeights ? [] : undefined;

        var length = positions.length;
        if (length < 2) {
            return positions.slice(0);
        }

        var v0 = positions[0];
        cleanedPositions.push(v0);
        var c0 = ellipsoid.cartesianToCartographic(v0, scratchCartographic1);
        if (hasTopHeights) {
            c0.height = topHeights[0];
        }
        cleanedTopHeights.push(c0.height);
        if (hasBottomHeights) {
            cleanedBottomHeights.push(bottomHeights[0]);
        }
        for (var i = 1; i < length; ++i) {
            var v1 = positions[i];
            var c1 = ellipsoid.cartesianToCartographic(v1, scratchCartographic2);
            if (hasTopHeights) {
                c1.height = topHeights[i];
            }
            if (!latLonEquals(c0, c1)) {
                cleanedPositions.push(v1); // Shallow copy!
                cleanedTopHeights.push(c1.height);
                if (hasBottomHeights) {
                    cleanedBottomHeights.push(bottomHeights[i]);
                }
            } else if (c0.height < c1.height) {
                cleanedTopHeights[i-1] = c1.height;
            }

            c0 = c1.clone(c0);
        }

        return {
            positions: cleanedPositions,
            topHeights: cleanedTopHeights,
            bottomHeights: cleanedBottomHeights
        };
    }

    /**
     * A {@link Geometry} that represents a wall, which is similar to a KML line string. A wall is defined by a series of points,
     * which extrude down to the ground. Optionally, they can extrude downwards to a specified height.
     *
     * @alias WallGeometry
     * @constructor
     *
     * @param {Array} positions An array of Cartesian objects, which are the points of the wall.
     * @param {Number} [options.granularity=CesiumMath.RADIANS_PER_DEGREE] The distance, in radians, between each latitude and longitude. Determines the number of positions in the buffer.
     * @param {Array} [maximumHeights] An array parallel to <code>positions</code> that give the maximum height of the
     *        wall at <code>positions</code>. If undefined, the height of each position in used.
     * @param {Array} [minimumHeights] An array parallel to <code>positions</code> that give the minimum height of the
     *        wall at <code>positions</code>. If undefined, the height at each position is 0.0.
     * @param {Ellipsoid} [ellipsoid=Ellipsoid.WGS84] The ellipsoid for coordinate manipulation
     * @param {VertexFormat} [options.vertexFormat=VertexFormat.DEFAULT] The vertex attributes to be computed.
     *
     * @exception {DeveloperError} positions is required.
     * @exception {DeveloperError} positions and maximumHeights must have the same length.
     * @exception {DeveloperError} positions and minimumHeights must have the same length.
     * @exception {DeveloperError} unique positions must be greater than or equal to 2.
     *
     * @example
     * var positions = [
     *   Cartographic.fromDegrees(19.0, 47.0, 10000.0),
     *   Cartographic.fromDegrees(19.0, 48.0, 10000.0),
     *   Cartographic.fromDegrees(20.0, 48.0, 10000.0),
     *   Cartographic.fromDegrees(20.0, 47.0, 10000.0),
     *   Cartographic.fromDegrees(19.0, 47.0, 10000.0)
     * ];
     *
     * // create a wall that spans from ground level to 10000 meters
     * var wall = new WallGeometry({
     *     positions : ellipsoid.cartographicArrayToCartesianArray(positions)
     * });
     */
    var WallGeometry = function(options) {
        options = defaultValue(options, defaultValue.EMPTY_OBJECT);

        var wallPositions = options.positions;
        var maximumHeights = options.maximumHeights;
        var minimumHeights = options.minimumHeights;

        if (typeof wallPositions === 'undefined') {
            throw new DeveloperError('positions is required.');
        }

        if (typeof maximumHeights !== 'undefined' && maximumHeights.length !== wallPositions.length) {
            throw new DeveloperError('positions and maximumHeights must have the same length.');
        }

        if (typeof minimumHeights !== 'undefined' && minimumHeights.length !== wallPositions.length) {
            throw new DeveloperError('positions and minimumHeights must have the same length.');
        }

<<<<<<< HEAD
        this.wallPositions = wallPositions;
        this.maximumHeights = maximumHeights;
        this.minimumHeights = minimumHeights;
        this.ellipsoid = ellipsoid;
        this.vertexFormat = vertexFormat;
        this.workerName = 'createWallGeometry';
    };

    /**
     * A {@link Geometry} that represents a wall, which is similar to a KML line string. A wall is defined by a series of points,
     * which extrude down to the ground. Optionally, they can extrude downwards to a specified height.
     *
     * @memberof WallGeometry
     *
     * @param {Array} positions An array of Cartesian objects, which are the points of the wall.
     * @param {Number} [maximumHeight] A constant that defines the maximum height of the
     *        wall at <code>positions</code>. If undefined, the height of each position in used.
     * @param {Number} [minimumHeight] A constant that defines the minimum height of the
     *        wall at <code>positions</code>. If undefined, the height at each position is 0.0.
     * @param {Ellipsoid} [ellipsoid=Ellipsoid.WGS84] The ellipsoid for coordinate manipulation
     * @param {VertexFormat} [options.vertexFormat=VertexFormat.DEFAULT] The vertex attributes to be computed.
     *
     * @exception {DeveloperError} positions is required.
     *
     * @example
     * var positions = [
     *   Cartographic.fromDegrees(19.0, 47.0, 10000.0),
     *   Cartographic.fromDegrees(19.0, 48.0, 10000.0),
     *   Cartographic.fromDegrees(20.0, 48.0, 10000.0),
     *   Cartographic.fromDegrees(20.0, 47.0, 10000.0),
     *   Cartographic.fromDegrees(19.0, 47.0, 10000.0)
     * ];
     *
     * // create a wall that spans from 10000 meters to 20000 meters
     * var wall = new WallGeometry({
     *     positions : ellipsoid.cartographicArrayToCartesianArray(positions),
     *     topHeight : 20000.0,
     *     bottomHeight : 10000.0
     * });
     */
    WallGeometry.fromConstantHeights = function(options) {
        options = defaultValue(options, defaultValue.EMPTY_OBJECT);

        var positions = options.positions;
        if (typeof positions === 'undefined') {
            throw new DeveloperError('options.positions is required.');
        }

        var minHeights;
        var maxHeights;

        var min = options.minimumHeight;
        var max = options.maximumHeight;
        if (typeof min !== 'undefined' || typeof max !== 'undefined') {
            var length = positions.length;
            minHeights = (typeof min !== 'undefined') ? new Array(length) : undefined;
            maxHeights = (typeof max !== 'undefined') ? new Array(length) : undefined;

            for (var i = 0; i < length; ++i) {
                if (typeof min !== 'undefined') {
                    minHeights[i] = min;
                }

                if (typeof max !== 'undefined') {
                    maxHeights[i] = max;
                }
            }
        }

        var newOptions = {
            positions : positions,
            maximumHeights : maxHeights,
            minimumHeights : minHeights,
            ellipsoid : options.ellipsoid,
            vertexFormat : options.vertexFormat
        };
        return new WallGeometry(newOptions);
    };

    WallGeometry.createGeometry = function(wallGeometry) {
        var wallPositions = wallGeometry.wallPositions;
        var maximumHeights = wallGeometry.maximumHeights;
        var minimumHeights = wallGeometry.minimumHeights;
        var ellipsoid = wallGeometry.ellipsoid;
        var vertexFormat = wallGeometry.vertexFormat;

        var cleanedPositions = [];
        var cleanedMaximumHeights = (typeof maximumHeights !== 'undefined') ? [] : undefined;
        var cleanedMinimumHeights = (typeof minimumHeights !== 'undefined') ? [] : undefined;
        removeDuplicates(wallPositions, maximumHeights, minimumHeights, cleanedPositions, cleanedMaximumHeights, cleanedMinimumHeights);
=======
        var vertexFormat = defaultValue(options.vertexFormat, VertexFormat.DEFAULT);
        var granularity = defaultValue(options.granularity, CesiumMath.RADIANS_PER_DEGREE);
        var ellipsoid = defaultValue(options.ellipsoid, Ellipsoid.WGS84);

        var o = removeDuplicates(ellipsoid, wallPositions, maximumHeights, minimumHeights);

        wallPositions = o.positions;
        maximumHeights = o.topHeights;
        minimumHeights = o.bottomHeights;
>>>>>>> 3a3d9b29

        if (wallPositions.length < 2) {
            throw new DeveloperError('unique positions must be greater than or equal to 2');
        }

        if (wallPositions.length >= 3) {
            // Order positions counter-clockwise
            var tangentPlane = EllipsoidTangentPlane.fromPoints(wallPositions, ellipsoid);
            var positions2D = tangentPlane.projectPointsOntoPlane(wallPositions);

            if (PolygonPipeline.computeWindingOrder2D(positions2D) === WindingOrder.CLOCKWISE) {
                wallPositions.reverse();
                maximumHeights.reverse();

                if (typeof minimumHeights !== 'undefined') {
                    minimumHeights.reverse();
                }
            }
        }

        var i;
        var length = wallPositions.length;
        var newMaxHeights = [];
        var newMinHeights = (typeof minimumHeights !== 'undefined') ? [] : undefined;
        var newWallPositions = [];
        for (i = 0; i < length-1; i++) {
            var p1 = wallPositions[i];
            var p2 = wallPositions[i + 1];
            var h1 = maximumHeights[i];
            var h2 = maximumHeights[i + 1];
            newMaxHeights = newMaxHeights.concat(subdivideHeights(p1, p2, h1, h2, granularity));

            if (typeof minimumHeights !== 'undefined') {
                p1 = wallPositions[i];
                p2 = wallPositions[i + 1];
                h1 = minimumHeights[i];
                h2 = minimumHeights[i + 1];
                newMinHeights = newMinHeights.concat(subdivideHeights(p1, p2, h1, h2, granularity));
            }

            newWallPositions = newWallPositions.concat(PolylinePipeline.scaleToSurface([p1, p2], granularity, ellipsoid));
        }

        length = newWallPositions.length;
        var size = length * 2;

        var positions = vertexFormat.position ? new Float64Array(size) : undefined;
        var normals = vertexFormat.normal ? new Float32Array(size) : undefined;
        var tangents = vertexFormat.tangent ? new Float32Array(size) : undefined;
        var binormals = vertexFormat.binormal ? new Float32Array(size) : undefined;
        var textureCoordinates = vertexFormat.st ? new Float32Array(size / 3 * 2) : undefined;

        var positionIndex = 0;
        var normalIndex = 0;
        var binormalIndex = 0;
        var tangentIndex = 0;
        var stIndex = 0;

        var bottomPositions;
        var topPositions;

        var minH = defaultValue(newMinHeights, 0);
        bottomPositions = PolylinePipeline.scaleToGeodeticHeight(newWallPositions, minH, ellipsoid);
        topPositions = PolylinePipeline.scaleToGeodeticHeight(newWallPositions, newMaxHeights, ellipsoid);


        // add lower and upper points one after the other, lower
        // points being even and upper points being odd
        var normal = scratchNormal;
        var tangent = scratchTangent;
        var binormal = scratchBinormal;
        var recomputeNormal = true;
        length /= 3;
        for (i = 0; i < length; ++i) {
            var i3 = i * 3;
            var topPosition = Cartesian3.fromArray(topPositions, i3, scratchCartesian3Position1);
            var bottomPosition = Cartesian3.fromArray(bottomPositions, i3, scratchCartesian3Position2);
            if (vertexFormat.position) {
                // insert the lower point
                positions[positionIndex++] = bottomPosition.x;
                positions[positionIndex++] = bottomPosition.y;
                positions[positionIndex++] = bottomPosition.z;

                // insert the upper point
                positions[positionIndex++] = topPosition.x;
                positions[positionIndex++] = topPosition.y;
                positions[positionIndex++] = topPosition.z;
            }

            if (vertexFormat.normal || vertexFormat.tangent || vertexFormat.binormal) {
                var nextPosition;
                var nextTop;
                var groundPosition = Cartesian3.fromArray(newWallPositions, i3, scratchCartesian3Position2);
                if (i + 1 < length) {
                    nextPosition = Cartesian3.fromArray(newWallPositions, i3 + 3, scratchCartesian3Position3);
                    nextTop = Cartesian3.fromArray(topPositions, i3 + 3, scratchCartesian3Position5);
                }

                if (recomputeNormal) {
                    var scalednextPosition = nextTop.subtract(topPosition, scratchCartesian3Position4);
                    var scaledGroundPosition = groundPosition.subtract(topPosition, scratchCartesian3Position1);
                    normal = Cartesian3.cross(scaledGroundPosition, scalednextPosition, normal).normalize(normal);
                    recomputeNormal = false;
                }

                if (nextPosition.equalsEpsilon(groundPosition, CesiumMath.EPSILON6)) {
                    recomputeNormal = true;
                } else {
                    if (vertexFormat.tangent) {
                        tangent = nextPosition.subtract(groundPosition, tangent).normalize(tangent);
                    }
                    if (vertexFormat.binormal) {
                        binormal = Cartesian3.cross(normal, tangent, binormal).normalize(binormal);
                    }
                }

                if (vertexFormat.normal) {
                    normals[normalIndex++] = normal.x;
                    normals[normalIndex++] = normal.y;
                    normals[normalIndex++] = normal.z;

                    normals[normalIndex++] = normal.x;
                    normals[normalIndex++] = normal.y;
                    normals[normalIndex++] = normal.z;
                }

                if (vertexFormat.tangent) {
                    tangents[tangentIndex++] = tangent.x;
                    tangents[tangentIndex++] = tangent.y;
                    tangents[tangentIndex++] = tangent.z;

                    tangents[tangentIndex++] = tangent.x;
                    tangents[tangentIndex++] = tangent.y;
                    tangents[tangentIndex++] = tangent.z;
                }

                if (vertexFormat.binormal) {
                    binormals[binormalIndex++] = binormal.x;
                    binormals[binormalIndex++] = binormal.y;
                    binormals[binormalIndex++] = binormal.z;

                    binormals[binormalIndex++] = binormal.x;
                    binormals[binormalIndex++] = binormal.y;
                    binormals[binormalIndex++] = binormal.z;
                }
            }

            if (vertexFormat.st) {
                var s = i / (length - 1);

                textureCoordinates[stIndex++] = s;
                textureCoordinates[stIndex++] = 0.0;

                textureCoordinates[stIndex++] = s;
                textureCoordinates[stIndex++] = 1.0;
            }
        }

        var attributes = new GeometryAttributes();

        if (vertexFormat.position) {
            attributes.position = new GeometryAttribute({
                componentDatatype : ComponentDatatype.DOUBLE,
                componentsPerAttribute : 3,
                values : positions
            });
        }

        if (vertexFormat.normal) {
            attributes.normal = new GeometryAttribute({
                componentDatatype : ComponentDatatype.FLOAT,
                componentsPerAttribute : 3,
                values : normals
            });
        }

        if (vertexFormat.tangent) {
            attributes.tangent = new GeometryAttribute({
                componentDatatype : ComponentDatatype.FLOAT,
                componentsPerAttribute : 3,
                values : tangents
            });
        }

        if (vertexFormat.binormal) {
            attributes.binormal = new GeometryAttribute({
                componentDatatype : ComponentDatatype.FLOAT,
                componentsPerAttribute : 3,
                values : binormals
            });
        }

        if (vertexFormat.st) {
            attributes.st = new GeometryAttribute({
                componentDatatype : ComponentDatatype.FLOAT,
                componentsPerAttribute : 2,
                values : textureCoordinates
            });
        }

        // prepare the side walls, two triangles for each wall
        //
        //    A (i+1)  B (i+3) E
        //    +--------+-------+
        //    |      / |      /|    triangles:  A C B
        //    |     /  |     / |                B C D
        //    |    /   |    /  |
        //    |   /    |   /   |
        //    |  /     |  /    |
        //    | /      | /     |
        //    +--------+-------+
        //    C (i)    D (i+2) F
        //

        var numVertices = size / 3;
        size -= 6;
        var indices = IndexDatatype.createTypedArray(numVertices, size);

        var edgeIndex = 0;
        for (i = 0; i < numVertices - 2; i += 2) {
            var LL = i;
            var LR = i + 2;
            var pl = Cartesian3.fromArray(positions, LL * 3, scratchCartesian3Position1);
            var pr = Cartesian3.fromArray(positions, LR * 3, scratchCartesian3Position2);
            if (Cartesian3.equalsEpsilon(pl, pr, CesiumMath.EPSILON6)) {
                continue;
            }
            var UL = i + 1;
            var UR = i + 3;

            indices[edgeIndex++] = UL;
            indices[edgeIndex++] = LL;
            indices[edgeIndex++] = UR;
            indices[edgeIndex++] = UR;
            indices[edgeIndex++] = LL;
            indices[edgeIndex++] = LR;
        }

<<<<<<< HEAD
        return new Geometry({
            attributes : attributes,
            indices : indices,
            primitiveType : PrimitiveType.TRIANGLES,
            boundingSphere : new BoundingSphere.fromVertices(positions)
        });
=======
        /**
         * An object containing {@link GeometryAttribute} properties named after each of the
         * <code>true</code> values of the {@link VertexFormat} option.
         *
         * @type GeometryAttributes
         *
         * @see Geometry#attributes
         */
        this.attributes = attributes;

        /**
         * Index data that, along with {@link Geometry#primitiveType}, determines the primitives in the geometry.
         *
         * @type Array
         */
        this.indices = indices;

        /**
         * The type of primitives in the geometry.  For this geometry, it is {@link PrimitiveType.TRIANGLES}.
         *
         * @type PrimitiveType
         */
        this.primitiveType = PrimitiveType.TRIANGLES;

        /**
         * A tight-fitting bounding sphere that encloses the vertices of the geometry.
         *
         * @type BoundingSphere
         */
        this.boundingSphere = new BoundingSphere.fromVertices(positions);
    };

    /**
     * A {@link Geometry} that represents a wall, which is similar to a KML line string. A wall is defined by a series of points,
     * which extrude down to the ground. Optionally, they can extrude downwards to a specified height.
     *
     * @memberof WallGeometry
     *
     * @param {Array} positions An array of Cartesian objects, which are the points of the wall.
     * @param {Number} [maximumHeight] A constant that defines the maximum height of the
     *        wall at <code>positions</code>. If undefined, the height of each position in used.
     * @param {Number} [minimumHeight] A constant that defines the minimum height of the
     *        wall at <code>positions</code>. If undefined, the height at each position is 0.0.
     * @param {Ellipsoid} [ellipsoid=Ellipsoid.WGS84] The ellipsoid for coordinate manipulation
     * @param {VertexFormat} [options.vertexFormat=VertexFormat.DEFAULT] The vertex attributes to be computed.
     *
     * @exception {DeveloperError} positions is required.
     *
     * @example
     * var positions = [
     *   Cartographic.fromDegrees(19.0, 47.0, 10000.0),
     *   Cartographic.fromDegrees(19.0, 48.0, 10000.0),
     *   Cartographic.fromDegrees(20.0, 48.0, 10000.0),
     *   Cartographic.fromDegrees(20.0, 47.0, 10000.0),
     *   Cartographic.fromDegrees(19.0, 47.0, 10000.0)
     * ];
     *
     * // create a wall that spans from 10000 meters to 20000 meters
     * var wall = new WallGeometry({
     *     positions : ellipsoid.cartographicArrayToCartesianArray(positions),
     *     topHeight : 20000.0,
     *     bottomHeight : 10000.0
     * });
     */
    WallGeometry.fromConstantHeights = function(options) {
        options = defaultValue(options, defaultValue.EMPTY_OBJECT);

        var positions = options.positions;
        if (typeof positions === 'undefined') {
            throw new DeveloperError('options.positions is required.');
        }

        var minHeights;
        var maxHeights;

        var min = options.minimumHeight;
        var max = options.maximumHeight;

        var doMin = (typeof min !== 'undefined');
        var doMax = (typeof max !== 'undefined');
        if (doMin || doMax) {
            var length = positions.length;
            minHeights = (doMin) ? new Array(length) : undefined;
            maxHeights = (doMax) ? new Array(length) : undefined;

            for (var i = 0; i < length; ++i) {
                if (doMin) {
                    minHeights[i] = min;
                }

                if (doMax) {
                    maxHeights[i] = max;
                }
            }
        }

        var newOptions = {
            positions : positions,
            maximumHeights : maxHeights,
            minimumHeights : minHeights,
            ellipsoid : options.ellipsoid,
            vertexFormat : options.vertexFormat
        };
        return new WallGeometry(newOptions);
>>>>>>> 3a3d9b29
    };

    return WallGeometry;
});<|MERGE_RESOLUTION|>--- conflicted
+++ resolved
@@ -182,98 +182,6 @@
             throw new DeveloperError('positions and minimumHeights must have the same length.');
         }
 
-<<<<<<< HEAD
-        this.wallPositions = wallPositions;
-        this.maximumHeights = maximumHeights;
-        this.minimumHeights = minimumHeights;
-        this.ellipsoid = ellipsoid;
-        this.vertexFormat = vertexFormat;
-        this.workerName = 'createWallGeometry';
-    };
-
-    /**
-     * A {@link Geometry} that represents a wall, which is similar to a KML line string. A wall is defined by a series of points,
-     * which extrude down to the ground. Optionally, they can extrude downwards to a specified height.
-     *
-     * @memberof WallGeometry
-     *
-     * @param {Array} positions An array of Cartesian objects, which are the points of the wall.
-     * @param {Number} [maximumHeight] A constant that defines the maximum height of the
-     *        wall at <code>positions</code>. If undefined, the height of each position in used.
-     * @param {Number} [minimumHeight] A constant that defines the minimum height of the
-     *        wall at <code>positions</code>. If undefined, the height at each position is 0.0.
-     * @param {Ellipsoid} [ellipsoid=Ellipsoid.WGS84] The ellipsoid for coordinate manipulation
-     * @param {VertexFormat} [options.vertexFormat=VertexFormat.DEFAULT] The vertex attributes to be computed.
-     *
-     * @exception {DeveloperError} positions is required.
-     *
-     * @example
-     * var positions = [
-     *   Cartographic.fromDegrees(19.0, 47.0, 10000.0),
-     *   Cartographic.fromDegrees(19.0, 48.0, 10000.0),
-     *   Cartographic.fromDegrees(20.0, 48.0, 10000.0),
-     *   Cartographic.fromDegrees(20.0, 47.0, 10000.0),
-     *   Cartographic.fromDegrees(19.0, 47.0, 10000.0)
-     * ];
-     *
-     * // create a wall that spans from 10000 meters to 20000 meters
-     * var wall = new WallGeometry({
-     *     positions : ellipsoid.cartographicArrayToCartesianArray(positions),
-     *     topHeight : 20000.0,
-     *     bottomHeight : 10000.0
-     * });
-     */
-    WallGeometry.fromConstantHeights = function(options) {
-        options = defaultValue(options, defaultValue.EMPTY_OBJECT);
-
-        var positions = options.positions;
-        if (typeof positions === 'undefined') {
-            throw new DeveloperError('options.positions is required.');
-        }
-
-        var minHeights;
-        var maxHeights;
-
-        var min = options.minimumHeight;
-        var max = options.maximumHeight;
-        if (typeof min !== 'undefined' || typeof max !== 'undefined') {
-            var length = positions.length;
-            minHeights = (typeof min !== 'undefined') ? new Array(length) : undefined;
-            maxHeights = (typeof max !== 'undefined') ? new Array(length) : undefined;
-
-            for (var i = 0; i < length; ++i) {
-                if (typeof min !== 'undefined') {
-                    minHeights[i] = min;
-                }
-
-                if (typeof max !== 'undefined') {
-                    maxHeights[i] = max;
-                }
-            }
-        }
-
-        var newOptions = {
-            positions : positions,
-            maximumHeights : maxHeights,
-            minimumHeights : minHeights,
-            ellipsoid : options.ellipsoid,
-            vertexFormat : options.vertexFormat
-        };
-        return new WallGeometry(newOptions);
-    };
-
-    WallGeometry.createGeometry = function(wallGeometry) {
-        var wallPositions = wallGeometry.wallPositions;
-        var maximumHeights = wallGeometry.maximumHeights;
-        var minimumHeights = wallGeometry.minimumHeights;
-        var ellipsoid = wallGeometry.ellipsoid;
-        var vertexFormat = wallGeometry.vertexFormat;
-
-        var cleanedPositions = [];
-        var cleanedMaximumHeights = (typeof maximumHeights !== 'undefined') ? [] : undefined;
-        var cleanedMinimumHeights = (typeof minimumHeights !== 'undefined') ? [] : undefined;
-        removeDuplicates(wallPositions, maximumHeights, minimumHeights, cleanedPositions, cleanedMaximumHeights, cleanedMinimumHeights);
-=======
         var vertexFormat = defaultValue(options.vertexFormat, VertexFormat.DEFAULT);
         var granularity = defaultValue(options.granularity, CesiumMath.RADIANS_PER_DEGREE);
         var ellipsoid = defaultValue(options.ellipsoid, Ellipsoid.WGS84);
@@ -283,7 +191,6 @@
         wallPositions = o.positions;
         maximumHeights = o.topHeights;
         minimumHeights = o.bottomHeights;
->>>>>>> 3a3d9b29
 
         if (wallPositions.length < 2) {
             throw new DeveloperError('unique positions must be greater than or equal to 2');
@@ -522,14 +429,6 @@
             indices[edgeIndex++] = LR;
         }
 
-<<<<<<< HEAD
-        return new Geometry({
-            attributes : attributes,
-            indices : indices,
-            primitiveType : PrimitiveType.TRIANGLES,
-            boundingSphere : new BoundingSphere.fromVertices(positions)
-        });
-=======
         /**
          * An object containing {@link GeometryAttribute} properties named after each of the
          * <code>true</code> values of the {@link VertexFormat} option.
@@ -634,7 +533,6 @@
             vertexFormat : options.vertexFormat
         };
         return new WallGeometry(newOptions);
->>>>>>> 3a3d9b29
     };
 
     return WallGeometry;
