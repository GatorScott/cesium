--- conflicted
+++ resolved
@@ -524,11 +524,7 @@
     };
 
     /**
-<<<<<<< HEAD
-     * Creaates a bounding sphere encompassing an ellipsoid.
-=======
      * Creates a bounding sphere encompassing an ellipsoid.
->>>>>>> fd92e7fc
      *
      * @memberof BoundingSphere
      *
@@ -551,10 +547,7 @@
             result = new BoundingSphere();
         }
 
-<<<<<<< HEAD
-=======
         Cartesian3.clone(Cartesian3.ZERO, result.center);
->>>>>>> fd92e7fc
         result.radius = ellipsoid.getMaximumRadius();
         return result;
     };
@@ -771,18 +764,6 @@
         return result;
     };
 
-<<<<<<< HEAD
-    var projectTo2DNormal = new Cartesian3();
-    var projectTo2DEast = new Cartesian3();
-    var projectTo2DNorth = new Cartesian3();
-    var projectTo2DWest = new Cartesian3();
-    var projectTo2DSouth = new Cartesian3();
-    var projectTo2DCartographic = new Cartographic();
-    var projectTo2DPositions = new Array(8);
-    for (var n = 0; n < 8; ++n) {
-        projectTo2DPositions[n] = new Cartesian3();
-    }
-=======
     var projectTo2DNormalScratch = new Cartesian3();
     var projectTo2DEastScratch = new Cartesian3();
     var projectTo2DNorthScratch = new Cartesian3();
@@ -794,7 +775,6 @@
         projectTo2DPositionsScratch[n] = new Cartesian3();
     }
     var projectTo2DProjection = new GeographicProjection();
->>>>>>> fd92e7fc
     /**
      * Creates a bounding sphere in 2D from a bounding sphere in 3D world coordinates.
      * @memberof BoundingSphere
@@ -811,44 +791,26 @@
             throw new DeveloperError('sphere is required.');
         }
 
-<<<<<<< HEAD
-        projection = (typeof projection !== 'undefined') ? projection : new GeographicProjection();
-=======
         projection = defaultValue(projection, projectTo2DProjection);
->>>>>>> fd92e7fc
 
         var ellipsoid = projection.getEllipsoid();
         var center = sphere.center;
         var radius = sphere.radius;
 
-<<<<<<< HEAD
-        var normal = ellipsoid.geodeticSurfaceNormal(center, projectTo2DNormal);
-        var east = Cartesian3.cross(Cartesian3.UNIT_Z, normal, projectTo2DEast);
-        Cartesian3.normalize(east, east);
-        var north = Cartesian3.cross(normal, east, projectTo2DNorth);
-=======
         var normal = ellipsoid.geodeticSurfaceNormal(center, projectTo2DNormalScratch);
         var east = Cartesian3.cross(Cartesian3.UNIT_Z, normal, projectTo2DEastScratch);
         Cartesian3.normalize(east, east);
         var north = Cartesian3.cross(normal, east, projectTo2DNorthScratch);
->>>>>>> fd92e7fc
         Cartesian3.normalize(north, north);
 
         Cartesian3.multiplyByScalar(normal, radius, normal);
         Cartesian3.multiplyByScalar(north, radius, north);
         Cartesian3.multiplyByScalar(east, radius, east);
 
-<<<<<<< HEAD
-        var south = Cartesian3.negate(north, projectTo2DSouth);
-        var west = Cartesian3.negate(east, projectTo2DWest);
-
-        var positions = projectTo2DPositions;
-=======
         var south = Cartesian3.negate(north, projectTo2DSouthScratch);
         var west = Cartesian3.negate(east, projectTo2DWestScratch);
 
         var positions = projectTo2DPositionsScratch;
->>>>>>> fd92e7fc
 
         // top NE corner
         var corner = positions[0];
@@ -896,11 +858,7 @@
         for (var i = 0; i < length; ++i) {
             var position = positions[i];
             Cartesian3.add(center, position, position);
-<<<<<<< HEAD
-            var cartographic = ellipsoid.cartesianToCartographic(position, projectTo2DCartographic);
-=======
             var cartographic = ellipsoid.cartesianToCartographic(position, projectTo2DCartographicScratch);
->>>>>>> fd92e7fc
             projection.project(cartographic, position);
         }
 
