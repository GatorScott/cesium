/*global define,console*/
define([
        'require',
        'dojo/_base/declare',
        'dojo/ready',
        'dojo/_base/lang',
        'dojo/_base/event',
        'dojo/dom-style',
        'dojo/on',
        'dijit/_WidgetBase',
        'dijit/_TemplatedMixin',
        'dijit/_WidgetsInTemplateMixin',
        'dijit/form/Button',
        'dijit/form/ToggleButton',
        'dijit/form/DropDownButton',
        'dijit/TooltipDialog',
        '../Timeline/Timeline',
        '../Animation/Animation',
        '../Animation/AnimationViewModel',
        '../Fullscreen/FullscreenWidget',
        '../SceneModePicker/SceneModePicker',
        '../BaseLayerPicker/BaseLayerPicker',
        '../BaseLayerPicker/ImageryProviderViewModel',
        '../ClockViewModel',
        '../../Core/defaultValue',
        '../../Core/loadJson',
        '../../Core/binarySearch',
        '../../Core/Clock',
        '../../Core/ClockStep',
        '../../Core/ClockRange',
        '../../Core/Extent',
        '../../Core/Ellipsoid',
        '../../Core/Iso8601',
        '../../Core/ScreenSpaceEventHandler',
        '../../Core/FeatureDetection',
        '../../Core/ScreenSpaceEventType',
        '../../Core/Cartesian2',
        '../../Core/Cartesian3',
        '../../Core/JulianDate',
        '../../Core/DefaultProxy',
        '../../Core/requestAnimationFrame',
        '../../Core/Color',
        '../../Core/Matrix4',
        '../../Core/Math',
        '../../Scene/PerspectiveFrustum',
        '../../Scene/Material',
        '../../Scene/Scene',
        '../../Scene/CameraColumbusViewMode',
        '../../Scene/CentralBody',
        '../../Scene/BingMapsImageryProvider',
        '../../Scene/BingMapsStyle',
        '../../Scene/ArcGisMapServerImageryProvider',
        '../../Scene/OpenStreetMapImageryProvider',
        '../../Scene/TileMapServiceImageryProvider',
        '../../Scene/SceneTransitioner',
        '../../Scene/SingleTileImageryProvider',
        '../../Scene/PerformanceDisplay',
        '../../Scene/SceneMode',
        '../../Scene/SkyBox',
        '../../Scene/SkyAtmosphere',
        '../../DynamicScene/CzmlProcessor',
        '../../DynamicScene/DynamicObjectView',
        '../../DynamicScene/DynamicObjectCollection',
        '../../DynamicScene/VisualizerCollection',
        'dojo/text!./CesiumViewerWidget.html'
    ], function (
        require,
        declare,
        ready,
        lang,
        event,
        domStyle,
        on,
        _WidgetBase,
        _TemplatedMixin,
        _WidgetsInTemplateMixin,
        Button,
        ToggleButton,
        DropDownButton,
        TooltipDialog,
        Timeline,
        Animation,
        AnimationViewModel,
        FullscreenWidget,
        SceneModePicker,
        BaseLayerPicker,
        ImageryProviderViewModel,
        ClockViewModel,
        defaultValue,
        loadJson,
        binarySearch,
        Clock,
        ClockStep,
        ClockRange,
        Extent,
        Ellipsoid,
        Iso8601,
        ScreenSpaceEventHandler,
        FeatureDetection,
        ScreenSpaceEventType,
        Cartesian2,
        Cartesian3,
        JulianDate,
        DefaultProxy,
        requestAnimationFrame,
        Color,
        Matrix4,
        CesiumMath,
        PerspectiveFrustum,
        Material,
        Scene,
        CameraColumbusViewMode,
        CentralBody,
        BingMapsImageryProvider,
        BingMapsStyle,
        ArcGisMapServerImageryProvider,
        OpenStreetMapImageryProvider,
        TileMapServiceImageryProvider,
        SceneTransitioner,
        SingleTileImageryProvider,
        PerformanceDisplay,
        SceneMode,
        SkyBox,
        SkyAtmosphere,
        CzmlProcessor,
        DynamicObjectView,
        DynamicObjectCollection,
        VisualizerCollection,
        template) {
    "use strict";

    function createImageryProviders(dayImageUrl) {
        var proxy = new DefaultProxy('/proxy/');
        //While some sites have CORS on, not all browsers implement it properly, so a proxy is needed anyway;
        var proxyIfNeeded = FeatureDetection.supportsCrossOriginImagery() ? undefined : proxy;

        var providerViewModels = [];
        providerViewModels.push(ImageryProviderViewModel.fromConstants({
            name : 'Bing Maps Aerial',
            iconUrl : require.toUrl('../Images/ImageryProviders/bingAerial.png'),
            tooltip : 'Bing Maps aerial imagery \nhttp://www.bing.com/maps',
            creationFunction : function() {
                return new BingMapsImageryProvider({
                    url : 'http://dev.virtualearth.net',
                    mapStyle : BingMapsStyle.AERIAL,
                    proxy : proxyIfNeeded
                });
            }
        }));

        providerViewModels.push(ImageryProviderViewModel.fromConstants({
            name : 'Bing Maps Aerial with Labels',
            iconUrl : require.toUrl('../Images/ImageryProviders/bingAerialLabels.png'),
            tooltip : 'Bing Maps aerial imagery with label overlays \nhttp://www.bing.com/maps',
            creationFunction : function() {
                return new BingMapsImageryProvider({
                    url : 'http://dev.virtualearth.net',
                    mapStyle : BingMapsStyle.AERIAL_WITH_LABELS,
                    proxy : proxyIfNeeded
                });
            }
        }));

        providerViewModels.push(ImageryProviderViewModel.fromConstants({
            name : 'Bing Maps Roads',
            iconUrl : require.toUrl('../Images/ImageryProviders/bingRoads.png'),
            tooltip : 'Bing Maps standard road maps\nhttp://www.bing.com/maps',
            creationFunction : function() {
                return new BingMapsImageryProvider({
                    url : 'http://dev.virtualearth.net',
                    mapStyle : BingMapsStyle.ROAD,
                    proxy : proxyIfNeeded
                });
            }
        }));

        providerViewModels.push(ImageryProviderViewModel.fromConstants({
            name : 'ESRI World Imagery',
            iconUrl : require.toUrl('../Images/ImageryProviders/esriWorldImagery.png'),
            tooltip : '\
World Imagery provides one meter or better satellite and aerial imagery in many parts of the world and lower resolution \
satellite imagery worldwide.  The map includes NASA Blue Marble: Next Generation 500m resolution imagery at small scales \
(above 1:1,000,000), i-cubed 15m eSAT imagery at medium-to-large scales (down to 1:70,000) for the world, and USGS 15m Landsat \
imagery for Antarctica. The map features 0.3m resolution imagery in the continental United States and 0.6m resolution imagery in \
parts of Western Europe from DigitalGlobe. In other parts of the world, 1 meter resolution imagery is available from GeoEye IKONOS, \
i-cubed Nationwide Prime, Getmapping, AeroGRID, IGN Spain, and IGP Portugal.  Additionally, imagery at different resolutions has been \
contributed by the GIS User Community.\nhttp://www.esri.com',
            creationFunction : function() {
                return new ArcGisMapServerImageryProvider({
                    url : 'http://services.arcgisonline.com/ArcGIS/rest/services/World_Imagery/MapServer',
                    proxy : proxy
                });
            }
        }));

        providerViewModels.push(ImageryProviderViewModel.fromConstants({
            name : 'ESRI World Street Map',
            iconUrl : require.toUrl('../Images/ImageryProviders/esriWorldStreetMap.png'),
            tooltip : '\
This worldwide street map presents highway-level data for the world. Street-level data includes the United States; much of \
Canada; Japan; most countries in Europe; Australia and New Zealand; India; parts of South America including Argentina, Brazil, \
Chile, Colombia, and Venezuela; Ghana; and parts of southern Africa including Botswana, Lesotho, Namibia, South Africa, and Swaziland.\n\
http://www.esri.com',
            creationFunction : function() {
                return new ArcGisMapServerImageryProvider({
                    url : 'http://services.arcgisonline.com/ArcGIS/rest/services/World_Street_Map/MapServer',
                    proxy : proxy
                });
            }
        }));

        providerViewModels.push(ImageryProviderViewModel.fromConstants({
            name : 'ESRI National Geographic',
            iconUrl : require.toUrl('../Images/ImageryProviders/esriNationalGeographic.png'),
            tooltip : '\
This web map contains the National Geographic World Map service. This map service is designed to be used as a general reference map \
for informational and educational purposes as well as a basemap by GIS professionals and other users for creating web maps and web \
mapping applications.\nhttp://www.esri.com',
            creationFunction : function() {
                return new ArcGisMapServerImageryProvider({
                    url : 'http://services.arcgisonline.com/ArcGIS/rest/services/NatGeo_World_Map/MapServer/',
                    proxy : proxy
                });
            }
        }));

        providerViewModels.push(ImageryProviderViewModel.fromConstants({
            name : 'Open\u00adStreet\u00adMap',
            iconUrl : require.toUrl('../Images/ImageryProviders/openStreetMap.png'),
            tooltip : 'OpenStreetMap (OSM) is a collaborative project to create a free editable map \
of the world.\nhttp://www.openstreetmap.org',
            creationFunction : function() {
                return new OpenStreetMapImageryProvider({
                    url : 'http://tile.openstreetmap.org/',
                    proxy : proxyIfNeeded
                });
            }
        }));

        providerViewModels.push(ImageryProviderViewModel.fromConstants({
            name : 'Stamen Watercolor',
            iconUrl : require.toUrl('../Images/ImageryProviders/stamenWatercolor.png'),
            tooltip : 'Reminiscent of hand drawn maps, Stamen watercolor maps apply raster effect \
area washes and organic edges over a paper texture to add warm pop to any map.\nhttp://maps.stamen.com',
            creationFunction : function() {
                return new OpenStreetMapImageryProvider({
                    url : 'http://tile.stamen.com/watercolor/',
                    credit : 'Map tiles by Stamen Design, under CC BY 3.0. Data by OpenStreetMap, under CC BY SA.',
                    proxy : proxyIfNeeded
                });
            }
        }));

        providerViewModels.push(ImageryProviderViewModel.fromConstants({
            name : 'Stamen Toner',
            iconUrl : require.toUrl('../Images/ImageryProviders/stamenToner.png'),
            tooltip : 'A high contrast black and white map.\nhttp://maps.stamen.com',
            creationFunction : function() {
                return new OpenStreetMapImageryProvider({
                    url : 'http://tile.stamen.com/toner/',
                    credit : 'Map tiles by Stamen Design, under CC BY 3.0. Data by OpenStreetMap, under CC BY SA.',
                    proxy : proxyIfNeeded
                });
            }
        }));

        providerViewModels.push(ImageryProviderViewModel.fromConstants({
            name : 'MapQuest Open\u00adStreet\u00adMap',
            iconUrl : require.toUrl('../Images/ImageryProviders/mapQuestOpenStreetMap.png'),
            tooltip : 'OpenStreetMap (OSM) is a collaborative project to create a free editable \
map of the world.\nhttp://www.openstreetmap.org',
            creationFunction : function() {
                return new OpenStreetMapImageryProvider({
                    url : 'http://otile1.mqcdn.com/tiles/1.0.0/osm/',
                    proxy : proxyIfNeeded
                });
            }
        }));

        providerViewModels.push(ImageryProviderViewModel.fromConstants({
            name : 'The Black Marble',
            iconUrl : require.toUrl('../Images/ImageryProviders/blackMarble.png'),
            tooltip : 'The lights of cities and villages trace the outlines of civilization in this global view of the \
Earth at night as seen by NASA/NOAA\'s Suomi NPP satellite.',
            creationFunction : function() {
                return new TileMapServiceImageryProvider({
                    url : 'http://cesium.agi.com/blackmarble',
                    maximumLevel : 8,
                    credit : 'Black Marble imagery courtesy NASA Earth Observatory',
                    proxy : proxyIfNeeded
                });
            }
        }));

        providerViewModels.push(ImageryProviderViewModel.fromConstants({
            name : 'Disable Streaming Imagery',
            iconUrl : require.toUrl('../Images/ImageryProviders/singleTile.png'),
            tooltip : 'Uses a single image for the entire world.',
            creationFunction : function() {
                return new SingleTileImageryProvider({
                    url : dayImageUrl,
                    proxy : proxyIfNeeded
                });
            }
        }));

        return providerViewModels;
    }

    /**
     * This Dojo widget wraps the full functionality of Cesium Viewer.
     *
     * @class CesiumViewerWidget
     * @param {Object} options - A list of options to pre-configure the widget.  Names matching member fields/functions will override the default values.
     */
    return declare('Cesium.CesiumViewerWidget', [_WidgetBase, _TemplatedMixin, _WidgetsInTemplateMixin],
    /** @lends CesiumViewerWidget */
    {
        // for Dojo use only
        templateString : template,

        /**
         * The base URL for the sky box.
         *
         * @type {String}
         * @memberof CesiumViewerWidget.prototype
         */
        skyBoxBaseUrl : undefined,
        /**
         * Determines if a sky box with stars is drawn around the globe.  This is read-only after construction.
         *
         * @type {Boolean}
         * @memberof CesiumViewerWidget.prototype
         * @default true
         * @see SkyBox
         */
        showSkyBox : true,
        /**
         * An object containing settings supplied by the end user, typically from the query string
         * of the URL of the page with the widget.
         *
         * @type {Object}
         * @memberof CesiumViewerWidget.prototype
         * @example
         * var ioQuery = require('dojo/io-query');
         * var endUserOptions = {};
         * if (window.location.search) {
         *     endUserOptions = ioQuery.queryToObject(window.location.search.substring(1));
         * }
         *
         * @example
         * var endUserOptions = {
         *     'source' : 'file.czml', // The relative URL of the CZML file to load at startup.
         *     'lookAt' : '123abc',    // The CZML ID of the object to track at startup.
         *     'theme'  : 'lighter',   // Use the dark-text-on-light-background theme.
         *     'loop'   : 0,           // Disable looping at end time, pause there instead.
         *     'stats'  : 1,           // Enable the FPS performance display.
         *     'debug'  : 1,           // Full WebGL error reporting at substantial performance cost.
         * };
         */
        endUserOptions : {},
        /**
         * Check for WebGL errors after every WebGL API call.  Enabling this debugging feature
         * comes at a substantial performance cost, halting and restarting the graphics
         * pipeline hundreds of times per frame.  But it can uncover problems that are otherwise
         * very difficult to diagnose.
         * This property is read-only after construction.
         *
         * @type {Boolean}
         * @memberof CesiumViewerWidget.prototype
         * @default false
         */
        enableWebGLDebugging: false,
        /**
         * Allow the user to drag-and-drop CZML files into this widget.
         * This is read-only after construction.
         *
         * @type {Boolean}
         * @memberof CesiumViewerWidget.prototype
         * @default false
         */
        enableDragDrop: false,
        /**
         * Register this widget's resize handler to get called every time the browser window
         * resize event fires.  This is read-only after construction.  Generally this should
         * be true for full-screen widgets, and true for
         * fluid layouts where the widget is likely to change size at the same time as the
         * window.  The exception is, if you use a Dojo layout where this widget exists inside
         * a Dojo ContentPane or similar, you should set this to false, because Dojo will perform
         * its own layout calculations and call this widget's resize handler automatically.
         * This can also be false for a fixed-size widget.
         *
         * If unsure, test the widget with this set to false, and if window resizes cause the
         * globe to stretch, change this to true.
         *
         * @type {Boolean}
         * @memberof CesiumViewerWidget.prototype
         * @default true
         * @see CesiumViewerWidget#resize
         */
        resizeWidgetOnWindowResize: true,

        /**
         * The fullscreen widget, configured to put only the viewer widget
         * into fullscreen mode by default.
         *
         * @type {FullscreenWidget}
         * @memberof CesiumViewerWidget.prototype
         */
        fullscreen: undefined,

        /**
         * The animation widget.
         *
         * @type {Animation}
         * @memberof CesiumViewerWidget.prototype
         */
        animation: undefined,

        /**
         * The timeline widget.
         *
         * @type {Timeline}
         * @memberof CesiumViewerWidget.prototype
         */
        timeline: undefined,

        /**
         * The BaseLayerPicker widget.
         *
         * @type {BaseLayerPicker}
         * @memberof CesiumViewerWidget.prototype
         */
        baseLayerPicker: undefined,

        /**
         * The SceneModePicker widget.
         *
         * @type {SceneModePicker}
         * @memberof CesiumViewerWidget.prototype
         */
        sceneModePicker: undefined,

        // for Dojo use only
        constructor : function() {
            this.ellipsoid = Ellipsoid.WGS84;
        },

        /**
         * This function will get a callback in the event of setup failure, likely indicating
         * a problem with WebGL support or the availability of a GL context.
         *
         * @function
         * @memberof CesiumViewerWidget.prototype
         * @param {Object} widget - A reference to this widget
         * @param {Object} error - The exception that was thrown during setup
         */
        onSetupError : function(widget, error) {
            console.error(error);
        },

        /**
         * This function must be called when the widget changes size.  It updates the canvas
         * size, camera aspect ratio, and viewport size.
         *
         * @function
         * @memberof CesiumViewerWidget.prototype
         * @see CesiumViewerWidget#resizeWidgetOnWindowResize
         */
        resize : function() {
            var width = this.canvas.clientWidth, height = this.canvas.clientHeight;

            if (typeof this.scene === 'undefined' || (this.canvas.width === width && this.canvas.height === height)) {
                return;
            }

            this.canvas.width = width;
            this.canvas.height = height;

            var frustum = this.scene.getCamera().frustum;
            if (typeof frustum.aspectRatio !== 'undefined') {
                frustum.aspectRatio = width / height;
            } else {
                frustum.top = frustum.right * (height / width);
                frustum.bottom = -frustum.top;
            }

            this.setLogoOffset(this.cesiumLogo.offsetWidth + this.cesiumLogo.offsetLeft + 10, 28);
        },

        /**
         * Have the camera track a particular object based on the result of a pick.
         *
         * @function
         * @memberof CesiumViewerWidget.prototype
         * @param {Object} selectedObject - The object to track, or <code>undefined</code> to stop tracking.
         */
        centerCameraOnPick : function(selectedObject) {
            this.centerCameraOnObject(typeof selectedObject !== 'undefined' ? selectedObject.dynamicObject : undefined);
        },

        _viewFromTo : undefined,

        /**
         * Have the camera track a particular object.
         *
         * @function
         * @memberof CesiumViewerWidget.prototype
         * @param {Object} selectedObject - The object to track, or <code>undefined</code> to stop tracking.
         */
        centerCameraOnObject : function(selectedObject) {
            if (typeof selectedObject !== 'undefined' && typeof selectedObject.position !== 'undefined') {
                var viewFromTo = this._viewFromTo;
                if (typeof viewFromTo === 'undefined') {
                    this._viewFromTo = viewFromTo = new DynamicObjectView(selectedObject, this.scene, this.ellipsoid);
                } else {
                    viewFromTo.dynamicObject = selectedObject;
                }
            } else {
                this._viewFromTo = undefined;
            }
        },

        /**
         * Override this function to be notified when an object is selected (left-click).
         *
         * @function
         * @memberof CesiumViewerWidget.prototype
         * @param {Object} selectedObject - The object that was selected, or <code>undefined</code> to de-select.
         */
        onObjectSelected : undefined,
        /**
         * Override this function to be notified when an object is right-clicked.
         *
         * @function
         * @memberof CesiumViewerWidget.prototype
         * @param {Object} selectedObject - The object that was selected, or <code>undefined</code> to de-select.
         */
        onObjectRightClickSelected : undefined,
        /**
         * Override this function to be notified when an object is left-double-clicked.
         *
         * @function
         * @memberof CesiumViewerWidget.prototype
         * @param {Object} selectedObject - The object that was selected, or <code>undefined</code> to de-select.
         */
        onObjectLeftDoubleClickSelected : undefined,
        /**
         * Override this function to be notified when an object hovered by the mouse.
         *
         * @function
         * @memberof CesiumViewerWidget.prototype
         * @param {Object} selectedObject - The object that was hovered, or <code>undefined</code> if the mouse moved off.
         */
        onObjectMousedOver : undefined,
        /**
         * Override this function to be notified when the left mouse button is pressed down.
         *
         * @function
         * @memberof CesiumViewerWidget.prototype
         * @param {Object} The object with the position of the mouse.
         */
        onLeftMouseDown : undefined,
        /**
         * Override this function to be notified when the left mouse button is released.
         *
         * @function
         * @memberof CesiumViewerWidget.prototype
         * @param {Object} The object with the position of the mouse.
         */
        onLeftMouseUp : undefined,
        /**
         * Override this function to be notified when the right mouse button is pressed down.
         *
         * @function
         * @memberof CesiumViewerWidget.prototype
         * @param {Object} The object with the position of the mouse.
         */
        onRightMouseDown : undefined,
        /**
         * Override this function to be notified when the right mouse button is released.
         *
         * @function
         * @memberof CesiumViewerWidget.prototype
         * @param {Object} The object with the position of the mouse.
         */
        onRightMouseUp : undefined,
        /**
         * Override this function to be notified when the left mouse button is dragged.
         *
         * @function
         * @memberof CesiumViewerWidget.prototype
         * @param {Object} The object with the start and end position of the mouse.
         */
        onLeftDrag : undefined,
        /**
         * Override this function to be notified when the right mouse button is dragged or mouse wheel is zoomed.
         *
         * @function
         * @memberof CesiumViewerWidget.prototype
         * @param {Object} The object with the start and end position of the mouse.
         */
        onZoom : undefined,

        _camera3D : undefined,

        _handleLeftClick : function(e) {
            if (typeof this.onObjectSelected !== 'undefined') {
                // Fire the selection event, regardless if it's a duplicate,
                // because the client may want to react to re-selection in some way.
                this.selectedObject = this.scene.pick(e.position);
                this.onObjectSelected(this.selectedObject);
            }
        },

        _handleRightClick : function(e) {
            if (typeof this.onObjectRightClickSelected !== 'undefined') {
                // Fire the selection event, regardless if it's a duplicate,
                // because the client may want to react to re-selection in some way.
                this.selectedObject = this.scene.pick(e.position);
                this.onObjectRightClickSelected(this.selectedObject);
            }
        },

        _handleLeftDoubleClick : function(e) {
            if (typeof this.onObjectLeftDoubleClickSelected !== 'undefined') {
                // Fire the selection event, regardless if it's a duplicate,
                // because the client may want to react to re-selection in some way.
                this.selectedObject = this.scene.pick(e.position);
                this.onObjectLeftDoubleClickSelected(this.selectedObject);
            }
        },

        _handleMouseMove : function(movement) {
            if (typeof this.onObjectMousedOver !== 'undefined') {
                // Don't fire multiple times for the same object as the mouse travels around the screen.
                var mousedOverObject = this.scene.pick(movement.endPosition);
                if (this.mousedOverObject !== mousedOverObject) {
                    this.mousedOverObject = mousedOverObject;
                    this.onObjectMousedOver(mousedOverObject);
                }
            }
            if (true === this.leftDown && typeof this.onLeftDrag !== 'undefined') {
                this.onLeftDrag(movement);
            } else if (true === this.rightDown && typeof this.onZoom !== 'undefined') {
                this.onZoom(movement);
            }
        },

        _handleRightDown : function(e) {
            this.rightDown = true;
            if (typeof this.onRightMouseDown !== 'undefined') {
                this.onRightMouseDown(e);
            }
        },

        _handleRightUp : function(e) {
            this.rightDown = false;
            if (typeof this.onRightMouseUp !== 'undefined') {
                this.onRightMouseUp(e);
            }
        },

        _handleLeftDown : function(e) {
            this.leftDown = true;
            if (typeof this.onLeftMouseDown !== 'undefined') {
                this.onLeftMouseDown(e);
            }
        },

        _handleLeftUp : function(e) {
            this.leftDown = false;
            if (typeof this.onLeftMouseUp !== 'undefined') {
                this.onLeftMouseUp(e);
            }
        },

        _handleWheel : function(e) {
            if (typeof this.onZoom !== 'undefined') {
                this.onZoom(e);
            }
        },

        /**
         * Apply the animation settings from a CZML buffer.
         * @function
         * @memberof CesiumViewerWidget.prototype
         */
        setTimeFromBuffer : function() {
            var clock = this.clock;

<<<<<<< HEAD
            var availability = this.czmlProcessor.computeAvailability();
            if (availability.start.equals(Iso8601.MINIMUM_VALUE)) {
                clock.startTime = new JulianDate();
                clock.stopTime = clock.startTime.addDays(1);
                clock.clockRange = ClockRange.UNBOUNDED;
                clock.multiplier = 60.0;
            } else {
=======
            var document = this.dynamicObjectCollection.getObject('document');
            var availability = this.dynamicObjectCollection.computeAvailability();
            var adjustShuttleRing = false;

            if (typeof document !== 'undefined' && typeof document.clock !== 'undefined') {
                clock.startTime = document.clock.startTime;
                clock.stopTime = document.clock.stopTime;
                clock.clockRange = document.clock.clockRange;
                clock.clockStep = document.clock.clockStep;
                clock.multiplier = document.clock.multiplier;
                clock.currentTime = document.clock.currentTime;
                adjustShuttleRing = true;
            } else if (!availability.start.equals(Iso8601.MINIMUM_VALUE)) {
>>>>>>> 1c3c8aad
                clock.startTime = availability.start;
                clock.stopTime = availability.stop;
                if (typeof this.endUserOptions.loop === 'undefined' || this.endUserOptions.loop === '1') {
                    clock.clockRange = ClockRange.LOOP_STOP;
                } else {
                    clock.clockRange = ClockRange.CLAMPED;
                }
                var totalSeconds = clock.startTime.getSecondsDifference(clock.stopTime);
                var multiplier = Math.round(totalSeconds / 120.0);
                if (multiplier < 1) {
                    multiplier = 1;
                }
                clock.multiplier = multiplier;
                clock.currentTime = clock.startTime;
                clock.clockStep = ClockStep.SYSTEM_CLOCK_MULTIPLIER;
                adjustShuttleRing = true;
            } else {
                clock.startTime = new JulianDate();
                clock.stopTime = clock.startTime.addDays(1);
                clock.clockRange = ClockRange.UNBOUNDED;
                clock.multiplier = 60.0;
                clock.currentTime = clock.startTime;
                clock.clockStep = ClockStep.SYSTEM_CLOCK_MULTIPLIER;
            }

            var shuttleRingTicks = AnimationViewModel.defaultTicks.slice(0);
            if (adjustShuttleRing) {
                var index = binarySearch(shuttleRingTicks, clock.multiplier, function(left, right) {
                    return left - right;
                });

                if (index < 0) {
                    index = ~index;
                    shuttleRingTicks.push(clock.multiplier);
                }

                var fastestSpeed = Math.round(clock.startTime.getSecondsDifference(clock.stopTime) / 10.0);
                if (fastestSpeed > shuttleRingTicks[shuttleRingTicks.length - 1]) {
                    shuttleRingTicks.push(fastestSpeed);
                }
            }
            this.animationViewModel.setShuttleRingTicks(shuttleRingTicks);
            this.timeline.zoomTo(clock.startTime, clock.stopTime);
        },

        /**
         * Removes all CZML data from the viewer.
         *
         * @function
         * @memberof CesiumViewerWidget.prototype
         */
        removeAllCzml : function() {
            this.centerCameraOnObject(undefined);
            this.czmlProcessor.removeAll();
        },

        /**
         * Removes a named CZML stream from the viewer.
         *
         * @function
         * @memberof CesiumViewerWidget.prototype
         * @param {string} source - The original filename or URI that was supplied to addCZML.
         */
        removeCzml : function(source) {
            // Any easy way to check if the camera is centered on an object that will survive?
            this.centerCameraOnObject(undefined);
            this.czmlProcessor.remove(source);
        },

        /**
         * Add CZML data to the viewer.
         *
         * @function
         * @memberof CesiumViewerWidget.prototype
         * @param {CZML} czml - The CZML (as objects) to be processed and added to the viewer.
         * @param {string} source - The filename or URI that was the source of the CZML collection.
         * @param {string} lookAt - Optional.  The ID of the object to center the camera on.
         * @see CesiumViewerWidget#loadCzml
         */
        addCzml : function(czml, source, lookAt) {
            this.czmlProcessor.add(czml, source);
            this.setTimeFromBuffer();
            if (typeof lookAt !== 'undefined') {
                var lookAtObject = this.czmlProcessor.getObject(lookAt, source);
                this.centerCameraOnObject(lookAtObject);
            }
        },

        /**
         * Asynchronously load and add CZML data to the viewer.
         *
         * @function
         * @memberof CesiumViewerWidget.prototype
         * @param {string} source - The URI to load the CZML from.
         * @param {string} lookAt - Optional.  The ID of the object to center the camera on.
         * @see CesiumViewerWidget#addCzml
         */
        loadCzml : function(source, lookAt) {
            var widget = this;
            widget._setLoading(true);
            loadJson(source).then(function(czml) {
                widget.addCzml(czml, source, lookAt);
                widget._setLoading(false);
            },
            function(error) {
                widget._setLoading(false);
                console.error(error);
                window.alert(error);
            });
        },

        /**
         * This function is called when files are dropped on the widget, if drag-and-drop is enabled.
         *
         * @function
         * @memberof CesiumViewerWidget.prototype
         * @param {Object} event - The drag-and-drop event containing the dropped file(s).
         */
        handleDrop : function(event) {
            event.stopPropagation(); // Stops some browsers from redirecting.
            event.preventDefault();

            var widget = this;
            widget._setLoading(true);
            widget.removeAllCzml();

            var files = event.dataTransfer.files;
            var f = files[0];
            var reader = new FileReader();
            reader.onload = function(evt) {
                widget.addCzml(JSON.parse(evt.target.result), f.name);
                widget._setLoading(false);
            };
            reader.readAsText(f);
        },

        _started : false,

        /**
         * Call this after placing the widget in the DOM, to initialize the WebGL context,
         * wire up event callbacks, begin requesting CZML, imagery, etc.
         *
         * @function
         * @memberof CesiumViewerWidget.prototype
         * @see CesiumViewerWidget#autoStartRenderLoop
         */
        startup : function() {
            if (this._started) {
                return;
            }

            var canvas = this.canvas;
            var ellipsoid = this.ellipsoid;
            var scene;
            var that = this;
            var endUserOptions = this.endUserOptions;

            try {
                scene = this.scene = new Scene(canvas);
            } catch (ex) {
                if (typeof this.onSetupError !== 'undefined') {
                    this.onSetupError(this, ex);
                }
                return;
            }
            this._started = true;

            on(canvas, 'contextmenu', event.stop);
            on(canvas, 'selectstart', event.stop);

            var theme = endUserOptions.theme;
            if (typeof theme !== 'undefined') {
                if (endUserOptions.theme === 'lighter') {
                    this.cesiumNode.className += ' cesium-lighter';
                } else {
                    window.alert('Unknown theme: ' + theme);
                }
            }

            this.enableWebGLDebugging = endUserOptions.debug === true;

            var context = scene.getContext();
            if (this.enableWebGLDebugging) {
                context.setValidateShaderProgram(true);
                context.setValidateFramebuffer(true);
                context.setLogShaderCompilation(true);
                context.setThrowOnWebGLError(true);
            }

            var imageryUrl = require.toUrl('../../Assets/Textures/');
            this.dayImageUrl = defaultValue(this.dayImageUrl, imageryUrl + 'NE2_LR_LC_SR_W_DR_2048.jpg');
            this.skyBoxBaseUrl = defaultValue(this.skyBoxBaseUrl, imageryUrl + 'SkyBox/tycho2t3_80');

            var centralBody = this.centralBody = new CentralBody(ellipsoid);

            scene.getPrimitives().setCentralBody(centralBody);

            if (this.showSkyBox) {
                scene.skyBox = new SkyBox({
                    positiveX : this.skyBoxBaseUrl + '_px.jpg',
                    negativeX : this.skyBoxBaseUrl + '_mx.jpg',
                    positiveY : this.skyBoxBaseUrl + '_py.jpg',
                    negativeY : this.skyBoxBaseUrl + '_my.jpg',
                    positiveZ : this.skyBoxBaseUrl + '_pz.jpg',
                    negativeZ : this.skyBoxBaseUrl + '_mz.jpg'
                });
            }

            scene.skyAtmosphere = new SkyAtmosphere(ellipsoid);

            var camera = scene.getCamera();
            camera.controller.constrainedAxis = Cartesian3.UNIT_Z;

            var handler = new ScreenSpaceEventHandler(canvas);
            handler.setInputAction(lang.hitch(this, '_handleLeftClick'), ScreenSpaceEventType.LEFT_CLICK);
            handler.setInputAction(lang.hitch(this, '_handleRightClick'), ScreenSpaceEventType.RIGHT_CLICK);
            handler.setInputAction(lang.hitch(this, '_handleLeftDoubleClick'), ScreenSpaceEventType.LEFT_DOUBLE_CLICK);
            handler.setInputAction(lang.hitch(this, '_handleMouseMove'), ScreenSpaceEventType.MOUSE_MOVE);
            handler.setInputAction(lang.hitch(this, '_handleLeftDown'), ScreenSpaceEventType.LEFT_DOWN);
            handler.setInputAction(lang.hitch(this, '_handleLeftUp'), ScreenSpaceEventType.LEFT_UP);
            handler.setInputAction(lang.hitch(this, '_handleWheel'), ScreenSpaceEventType.WHEEL);
            handler.setInputAction(lang.hitch(this, '_handleRightDown'), ScreenSpaceEventType.RIGHT_DOWN);
            handler.setInputAction(lang.hitch(this, '_handleRightUp'), ScreenSpaceEventType.RIGHT_UP);

            //////////////////////////////////////////////////////////////////////////////////////////////////

            if (typeof this.highlightColor === 'undefined') {
                this.highlightColor = new Color(0.0, 1.0, 0.0);
            }

            if (typeof this.highlightMaterial === 'undefined') {
                this.highlightMaterial = Material.fromType(scene.getContext(), Material.ColorType);
                this.highlightMaterial.uniforms.color = this.highlightColor;
            }

            if (typeof this.onObjectSelected === 'undefined') {
                this.onObjectSelected = function(selectedObject) {
                    if (typeof selectedObject !== 'undefined' && typeof selectedObject.dynamicObject !== 'undefined') {
                        this.centerCameraOnPick(selectedObject);
                    }
                };
            }

            if (this.enableDragDrop) {
                var dropBox = this.cesiumNode;
                on(dropBox, 'drop', lang.hitch(this, 'handleDrop'));
                on(dropBox, 'dragenter', event.stop);
                on(dropBox, 'dragover', event.stop);
                on(dropBox, 'dragexit', event.stop);
            }

            this.fullscreen = new FullscreenWidget(this.fullscreenContainer, this.cesiumNode);

            var animationViewModel = this.animationViewModel;
            if (typeof animationViewModel === 'undefined') {
                var clockViewModel = new ClockViewModel();
                clockViewModel.owner = this;
                clockViewModel.shouldAnimate(true);
                animationViewModel = new AnimationViewModel(clockViewModel);
            }
            this.animationViewModel = animationViewModel;
            this.clockViewModel = animationViewModel.clockViewModel;

            this.clock = this.clockViewModel.clock;
            var clock = this.clock;

            this.animation = new Animation(this.animationContainer, animationViewModel);

            var dynamicObjectCollection = this.dynamicObjectCollection = new DynamicObjectCollection();
            var clock = this.clock;
            var transitioner = this.sceneTransitioner = new SceneTransitioner(scene);
            this.czmlProcessor = new CzmlProcessor(scene);


<<<<<<< HEAD
            if (typeof widget.endUserOptions.source !== 'undefined') {
                    widget.loadCzml(widget.endUserOptions.source, widget.endUserOptions.lookAt);
=======
            this.sceneModePicker = new SceneModePicker(this.sceneModePickerContainer, transitioner);

            var imageryLayers = centralBody.getImageryLayers();
            var providerViewModels = createImageryProviders(this.dayImageUrl);
            this.baseLayerPicker = new BaseLayerPicker(this.baseLayerPickerContainer, imageryLayers, providerViewModels);
            this.baseLayerPicker.viewModel.selectedItem(providerViewModels[0]);

            if (typeof endUserOptions.source !== 'undefined') {
                this.loadCzml(endUserOptions.source, endUserOptions.lookAt);
>>>>>>> 1c3c8aad
            }

            if (typeof endUserOptions.stats !== 'undefined' && endUserOptions.stats) {
                this.enableStatistics(true);
            }

            function onTimelineScrub(e) {
                that.clock.currentTime = e.timeJulian;
                that.clock.shouldAnimate = false;
            }

            var timeline = new Timeline(this.timelineContainer, this.clock);
            this.timeline = timeline;
            timeline.addEventListener('settime', onTimelineScrub, false);
            timeline.zoomTo(clock.startTime, clock.stopTime);

            var viewHomeButton = this.viewHomeButton;

            viewHomeButton.addEventListener('click', function() {
                that.viewHome();
            }, false);

            if (this.resizeWidgetOnWindowResize) {
                on(window, 'resize', function() {
                    that.resize();
                });
            }

            this._camera3D = this.scene.getCamera().clone();

            this.resize();

            if (this.autoStartRenderLoop) {
                this.startRenderLoop();
            }
        },

        /**
         * Reset the camera to the home view for the current scene mode.
         * @function
         * @memberof CesiumViewerWidget.prototype
         */
        viewHome : function() {
            this._viewFromTo = undefined;

            var scene = this.scene;
            var mode = scene.mode;

            var camera = scene.getCamera();
            camera.controller.constrainedAxis = Cartesian3.UNIT_Z;

            var controller = scene.getScreenSpaceCameraController();
            controller.enableTranslate = true;
            controller.enableTilt = true;
            controller.setEllipsoid(Ellipsoid.WGS84);
            controller.columbusViewMode = CameraColumbusViewMode.FREE;

            if (mode === SceneMode.MORPHING) {
                this.sceneTransitioner.completeMorph();
            }

            if (mode === SceneMode.SCENE2D) {
                camera.controller.viewExtent(Extent.MAX_VALUE);
            } else if (mode === SceneMode.SCENE3D) {
                var camera3D = this._camera3D;
                camera3D.position.clone(camera.position);
                camera3D.direction.clone(camera.direction);
                camera3D.up.clone(camera.up);
                camera3D.right.clone(camera.right);
                camera3D.transform.clone(camera.transform);
                camera3D.frustum.clone(camera.frustum);
            } else if (mode === SceneMode.COLUMBUS_VIEW) {
                var transform = new Matrix4(0.0, 0.0, 1.0, 0.0,
                                            1.0, 0.0, 0.0, 0.0,
                                            0.0, 1.0, 0.0, 0.0,
                                            0.0, 0.0, 0.0, 1.0);

                var maxRadii = Ellipsoid.WGS84.getMaximumRadius();
                var position = new Cartesian3(0.0, -1.0, 1.0).normalize().multiplyByScalar(5.0 * maxRadii);
                var direction = Cartesian3.ZERO.subtract(position).normalize();
                var right = direction.cross(Cartesian3.UNIT_Z);
                var up = right.cross(direction);
                right = direction.cross(up);
                direction = up.cross(right);

                var frustum = new PerspectiveFrustum();
                frustum.fovy = CesiumMath.toRadians(60.0);
                frustum.aspectRatio = this.canvas.clientWidth / this.canvas.clientHeight;

                camera.position = position;
                camera.direction = direction;
                camera.up = up;
                camera.right = right;
                camera.frustum = frustum;
                camera.transform = transform;
            }
        },

        /**
         * Enable or disable the FPS (Frames Per Second) perfomance display.
         *
         * @function
         * @memberof CesiumViewerWidget.prototype
         * @param {Boolean} showStatistics - <code>true</code> to enable it.
         */
        enableStatistics : function(showStatistics) {
            if (typeof this._performanceDisplay === 'undefined' && showStatistics) {
                this._performanceDisplay = new PerformanceDisplay();
                this.scene.getPrimitives().add(this._performanceDisplay);
            } else if (typeof this._performanceDisplay !== 'undefined' && !showStatistics) {
                this.scene.getPrimitives().remove(this._performanceDisplay);
                this._performanceDisplay = undefined;
            }
        },

        /**
         * Enable or disable the "sky atmosphere" effect, which displays the limb
         * of the Earth (seen from space) or blue sky (seen from inside the atmosphere).
         *
         * @function
         * @memberof CesiumViewerWidget.prototype
         * @param {Boolean} show - <code>true</code> to enable the effect.
         */
        showSkyAtmosphere : function(show) {
            this.scene.skyAtmosphere.show = show;
        },

        /**
         * Set the positional offset of the logo of the streaming imagery provider.
         *
         * @function
         * @memberof CesiumViewerWidget.prototype
         * @param {Integer} logoOffsetX - The horizontal offset in screen space
         * @param {Integer} logoOffsetY - The vertical offset in screen space
         */
        setLogoOffset : function(logoOffsetX, logoOffsetY) {
            var logoOffset = this.centralBody.logoOffset;
            if ((logoOffsetX !== logoOffset.x) || (logoOffsetY !== logoOffset.y)) {
                this.centralBody.logoOffset = new Cartesian2(logoOffsetX, logoOffsetY);
            }
        },

        /**
         * Highlight an object in the scene, usually in response to a click or hover.
         *
         * @function
         * @memberof CesiumViewerWidget.prototype
         * @param {Object} selectedObject - The object to highlight, or <code>undefined</code> to un-highlight.
         */
        highlightObject : function(selectedObject) {
            if (this.highlightedObject !== selectedObject) {
                if (typeof this.highlightedObject !== 'undefined' &&
                        (typeof this.highlightedObject.isDestroyed !== 'function' || !this.highlightedObject.isDestroyed())) {
                    if (typeof this.highlightedObject.material !== 'undefined') {
                        this.highlightedObject.material = this._originalMaterial;
                    } else if (typeof this.highlightedObject.outerMaterial !== 'undefined') {
                        this.highlightedObject.outerMaterial = this._originalMaterial;
                    } else if (typeof this.highlightedObject.setColor !== 'undefined') {
                        this.highlightedObject.setColor(this._originalColor);
                    }
                }
                this.highlightedObject = selectedObject;
                if (typeof selectedObject !== 'undefined') {
                    if (typeof selectedObject.material !== 'undefined') {
                        this._originalMaterial = selectedObject.material;
                        selectedObject.material = this.highlightMaterial;
                    } else if (typeof selectedObject.outerMaterial !== 'undefined') {
                        this._originalMaterial = selectedObject.outerMaterial;
                        selectedObject.outerMaterial = this.highlightMaterial;
                    } else if (typeof this.highlightedObject.setColor !== 'undefined') {
                        this._originalColor = Color.clone(selectedObject.getColor(), this._originalColor);
                        selectedObject.setColor(this.highlightColor);
                    }
                }
            }
        },

        /**
         * Initialize the current frame.
         * @function
         * @memberof CesiumViewerWidget.prototype
         */
        initializeFrame : function() {
            this.scene.initializeFrame();
        },

        /**
         * Call this function prior to rendering each animation frame, to prepare
         * all CZML objects and other settings for the next frame.
         *
         * @function
         * @memberof CesiumViewerWidget.prototype
         * @param {JulianDate} currentTime - The date and time in the scene of the frame to be rendered
         */
        update : function() {
            var currentTime;
            if (this.clockViewModel.owner === this) {
                currentTime = this.clock.tick();
            } else {
                currentTime = this.clock.currentTime;
            }
            this.czmlProcessor.update(currentTime);

            // Update the camera to stay centered on the selected object, if any.
            var viewFromTo = this._viewFromTo;
            if (typeof viewFromTo !== 'undefined') {
                viewFromTo.update(currentTime);
            }
            return currentTime;
        },

        /**
         * Render the widget's scene.
         * @function
         * @memberof CesiumViewerWidget.prototype
         * @param {JulianDate} currentTime - The date and time in the scene of the frame to be rendered
         */
        render : function(currentTime) {
            this.scene.render(currentTime);
        },

        _setLoading : function(isLoading) {
            this.loading.style.display = isLoading ? 'block' : 'none';
        },

        /**
         * If true, {@link CesiumViewerWidget#startRenderLoop} will be called automatically
         * at the end of {@link CesiumViewerWidget#startup}.
         *
         * @type {Boolean}
         * @memberof CesiumViewerWidget.prototype
         * @default true
         */
        autoStartRenderLoop : true,

        /**
         * Updates and renders the scene to reflect the current time.
         *
         * @function
         * @memberof CesiumViewerWidget.prototype
         */
        updateAndRender : function() {
            this.initializeFrame();
            this.render(this.update());
        },

        /**
         * This is a simple render loop that can be started if there is only one <code>CesiumViewerWidget</code>
         * on your page.  If you wish to customize your render loop, avoid this function and instead
         * use code similar to the following example.
         *
         * @function
         * @memberof CesiumViewerWidget.prototype
         * @see requestAnimationFrame
         * @see CesiumViewerWidget#autoStartRenderLoop
         * @example
         * // This takes the place of startRenderLoop for a single widget.
         *  var widget = this;
         *  function updateAndRender() {
         *      widget.updateAndRender();
         *      requestAnimationFrame(updateAndRender);
         *  }
         *  requestAnimationFrame(updateAndRender);
         */
        startRenderLoop : function() {
            var widget = this;
            function updateAndRender() {
                widget.updateAndRender();
                requestAnimationFrame(updateAndRender);
            }
            requestAnimationFrame(updateAndRender);
        }
    });
});<|MERGE_RESOLUTION|>--- conflicted
+++ resolved
@@ -689,17 +689,8 @@
         setTimeFromBuffer : function() {
             var clock = this.clock;
 
-<<<<<<< HEAD
             var availability = this.czmlProcessor.computeAvailability();
-            if (availability.start.equals(Iso8601.MINIMUM_VALUE)) {
-                clock.startTime = new JulianDate();
-                clock.stopTime = clock.startTime.addDays(1);
-                clock.clockRange = ClockRange.UNBOUNDED;
-                clock.multiplier = 60.0;
-            } else {
-=======
             var document = this.dynamicObjectCollection.getObject('document');
-            var availability = this.dynamicObjectCollection.computeAvailability();
             var adjustShuttleRing = false;
 
             if (typeof document !== 'undefined' && typeof document.clock !== 'undefined') {
@@ -711,7 +702,6 @@
                 clock.currentTime = document.clock.currentTime;
                 adjustShuttleRing = true;
             } else if (!availability.start.equals(Iso8601.MINIMUM_VALUE)) {
->>>>>>> 1c3c8aad
                 clock.startTime = availability.start;
                 clock.stopTime = availability.stop;
                 if (typeof this.endUserOptions.loop === 'undefined' || this.endUserOptions.loop === '1') {
@@ -985,11 +975,6 @@
             var transitioner = this.sceneTransitioner = new SceneTransitioner(scene);
             this.czmlProcessor = new CzmlProcessor(scene);
 
-
-<<<<<<< HEAD
-            if (typeof widget.endUserOptions.source !== 'undefined') {
-                    widget.loadCzml(widget.endUserOptions.source, widget.endUserOptions.lookAt);
-=======
             this.sceneModePicker = new SceneModePicker(this.sceneModePickerContainer, transitioner);
 
             var imageryLayers = centralBody.getImageryLayers();
@@ -999,7 +984,6 @@
 
             if (typeof endUserOptions.source !== 'undefined') {
                 this.loadCzml(endUserOptions.source, endUserOptions.lookAt);
->>>>>>> 1c3c8aad
             }
 
             if (typeof endUserOptions.stats !== 'undefined' && endUserOptions.stats) {
