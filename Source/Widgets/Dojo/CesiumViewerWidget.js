--- conflicted
+++ resolved
@@ -550,19 +550,37 @@
         },
 
         /**
-         * Add CZML data to the viewer.
-         *
-         * @function
-         * @memberof CesiumViewerWidget.prototype
-         * @param {CZML} czml - The CZML (as objects, not JSON) to be processed and added to the viewer.
+         * Add CZML data to the viewer.  The first parameter can be a collection of CZML
+         * objects, or <code>undefined</code>.  If the first parameter is <code>undefined</code>,
+         * the second parameter will be used to fetch the CZML stream asynchronously.
+         *
+         * @function
+         * @memberof CesiumViewerWidget.prototype
+         * @param {CZML} czml - The CZML (as objects or undefined) to be processed and added to the viewer.
          * @param {string} source - The filename or URI that was the source of the CZML collection.
          * @param {string} lookAt - Optional.  The ID of the object to center the camera on.
          */
         addCZML : function(czml, source, lookAt) {
-            processCzml(czml, this.dynamicObjectCollection, source);
-            this.setTimeFromBuffer();
-            if (typeof lookAt !== 'undefined') {
-                this.centerCameraOnObject(this.dynamicObjectCollection.getObject(lookAt));
+            var widget = this;
+            var onLoad = function(czmlData) {
+                widget.czmlProcessor.add(czmlData, source);
+                widget.setTimeFromBuffer();
+                if (typeof lookAt !== 'undefined') {
+                    widget.centerCameraOnObject(widget.dynamicObjectCollection.getObject(lookAt));
+                }
+            };
+
+            // Test if the CZML objects were provided, and if not, fetch them asynchronously.
+            if (typeof czml === 'undefined') {
+                loadJson(source).then(function(czmlData) {
+                    onLoad(czmlData);
+                },
+                function(error) {
+                    console.error(error);
+                    window.alert(error);
+                });
+            } else {
+                onLoad(czml);
             }
         },
 
@@ -583,12 +601,7 @@
             var widget = this;
             widget.clearAllCZML();
             reader.onload = function(evt) {
-<<<<<<< HEAD
-                widget.czmlProcessor.add(JSON.parse(evt.target.result), f.name);
-                widget.setTimeFromBuffer();
-=======
                 widget.addCZML(JSON.parse(evt.target.result), f.name);
->>>>>>> 7ffaa4ce
             };
             reader.readAsText(f);
         },
@@ -713,22 +726,11 @@
 
 
             if (typeof widget.endUserOptions.source !== 'undefined') {
-<<<<<<< HEAD
-                loadJson(widget.endUserOptions.source).then(function(czmlData) {
-                    widget.czmlProcessor.add(czmlData, widget.endUserOptions.source);
-                    widget.setTimeFromBuffer();
-=======
-                getJson(widget.endUserOptions.source).then(function(czmlData) {
->>>>>>> 7ffaa4ce
-                    if (typeof widget.endUserOptions.lookAt !== 'undefined') {
-                        widget.addCZML(czmlData, widget.endUserOptions.source, widget.endUserOptions.lookAt);
-                    } else {
-                        widget.addCZML(czmlData, widget.endUserOptions.source);
-                    }
-                },
-                function(error) {
-                    window.alert(error);
-                });
+                if (typeof widget.endUserOptions.lookAt !== 'undefined') {
+                    widget.addCZML(undefined, widget.endUserOptions.source, widget.endUserOptions.lookAt);
+                } else {
+                    widget.addCZML(undefined, widget.endUserOptions.source);
+                }
             }
 
             if (typeof widget.endUserOptions.stats !== 'undefined' && widget.endUserOptions.stats) {
