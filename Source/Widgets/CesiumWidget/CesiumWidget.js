/*global define*/
define([
        '../../Core/buildModuleUrl',
        '../../Core/Cartesian2',
        '../../Core/Cartesian3',
        '../../Core/Clock',
        '../../Core/DefaultProxy',
        '../../Core/defaultValue',
        '../../Core/defineProperties',
        '../../Core/destroyObject',
        '../../Core/DeveloperError',
        '../../Core/Ellipsoid',
        '../../Core/FeatureDetection',
        '../../Core/requestAnimationFrame',
        '../../Core/ScreenSpaceEventHandler',
        '../../Scene/BingMapsImageryProvider',
        '../../Scene/CentralBody',
        '../../Scene/Credit',
        '../../Scene/Scene',
        '../../Scene/SceneMode',
        '../../Scene/SceneTransitioner',
        '../../Scene/SkyAtmosphere',
        '../../Scene/SkyBox',
        '../../Scene/Sun',
        '../getElement'
    ], function(
        buildModuleUrl,
        Cartesian2,
        Cartesian3,
        Clock,
        DefaultProxy,
        defaultValue,
        defineProperties,
        destroyObject,
        DeveloperError,
        Ellipsoid,
        FeatureDetection,
        requestAnimationFrame,
        ScreenSpaceEventHandler,
        BingMapsImageryProvider,
        CentralBody,
        Credit,
        Scene,
        SceneMode,
        SceneTransitioner,
        SkyAtmosphere,
        SkyBox,
        Sun,
        getElement) {
    "use strict";

    function getDefaultSkyBoxUrl(suffix) {
        return buildModuleUrl('Assets/Textures/SkyBox/tycho2t3_80_' + suffix + '.jpg');
    }

    function startRenderLoop(widget) {
        widget._renderLoopRunning = true;

        function render() {
            try {
                if (widget._useDefaultRenderLoop) {
                    widget.resize();
                    widget.render();
                    requestAnimationFrame(render);
                } else {
                    widget._renderLoopRunning = false;
                }
            } catch (e) {
                widget._useDefaultRenderLoop = false;
                widget._renderLoopRunning = false;
                widget.onRenderLoopError.raiseEvent(widget, e);
            }
        }

        requestAnimationFrame(render);
    }

    var cesiumLogoData = 'data:image/png;base64,iVBORw0KGgoAAAANSUhEUgAAAHYAAAAaCAYAAABikagwAAAAAXNSR0IArs4c6QAAAAlwSFlzAAAN1wAADdcBQiibeAAAAAd0SU1FB9wGGRQyF371QVsAABOHSURBVGje7Vp5cFTHmf91v2Nm3owGnYMuEEJCOBiEjDlsDMYQjGMOOwmXcWxiLywpJ9iuTXZd612corJssFOxi8LerXizxEGUvWsivNxxHHCQ8WYBYSFzmUMCCXQjaUajOd/V+4f6Kc14kI/KZv/xq+p6M/PmO15/9/c1wa0vwpcMQAHgBuAFoPG7mz8jAGwASQBxADFhJQGYACwAjK+vrr/AJQ8jVMqfuwH4AGQByAaQnTNqXGHWqHGFbq8/g1BJsgw9GQ12Bds/qWsxEvEeAEEAfQDCAKKCgPGVcP//BOsIVQHgAZAJIACgsHTqvDvK7150T2bR2DFaZm6W4slwUypR20yaiUg4OtDbcaP36rlPPt6/7f2B3q5mAB0AeriAE18J9y93kVu4X4W73BwAhQBK5v/gZ98ZVXXvDG92IJMx569MQDEoK0tPmOHu1s4L7799sH7vtvcAXAPQCaCfu2qLu+7h+Eh3sS8Bcyt48iVgPos2+4J7jS+BIx2etDBSynfH/Xq46y0CUL70n3/zXMmUuXepWoZHFCQhFIQARCBFJYV6/Nn+QHnVBH9Ovq/51JFWADpfJhcqEzyDcx9ukTTr/xr2VnDpng0nuHR0h1u3wvWF6EspgBIAFYAfQAGAsuU/rfm7kePvvJ0QiTj6QSgBISS9ujEGSikkxaXklIwfK8uK2Xru2HVurWKspZyezGmmWwp/LqVsupPQub4grPQ5YIejKQvPJAGflLLJSBGmxPEqKXhU4XdJEBq7BR5Z+L+DKx3MTTHWEaybx9WCud/btCJQMeX2Qevk+NPoks0YPArF/RUj0NyXxOmO2CAy1a1OmL9yUVfTmatXTx52EildYFQVNlgRmBR1xQJgCBbPBAVUhcw8lTObLz0FVk4RIEmJJyJNZzFBiCTFBRL+f50rriFUATRFiZSU/XYEAw6X5LlIUghZqXvl5p8pfycRZsgjymlKGw1Adm7JbRUVs785nwGghP5pp9mfFMOxWstmuC3gwdcrRqA/buJUWwyKRMAYgydrZNZt9337623njn+ixyN9nAmdM5nBvYOPfxc3mnEmTQ4T5VZv8hfz8aUKnocJd5tvVhxAhOMADzNefleFjRUFa/D/xzi8LQhIEpTG4VXnNBzlZYISufk7juCfqaAoLkHYcZ6HBAEM8O+ObJz3HcFDpJfDJwWYfiHMMTklviocKHv6I3+zRFLdKhEEatmALBFIBIibNhQ6KFyJEjT2JHDoUj/a+nVIVIBhBGOnzptWXzhmTFfT2TZBOH4AgSeeeGJqRUVFqdfr9btcLnVQXwapmqZpJZPJRCgUCh47duzie++9dwWAXl5enrlp06bF0WhUM01TYYwRrmg2vzNKqS3Lsunz+Yy6urpTP//5z09blkVLSkryVq9ePT03NzegqqqbUnqTGyOEMNM0k319fX2///3vz9bW1l4DYD700EPFy5Ytm65pmvbBBx9c2rp166Wnnnqq7MEHH5zAGIu8/vrr+w8ePPgJVwrRO2gAcg8cOLA2mUx62tvbB9avX39s+fLlo++///5JXNiwbXugpqam9tChQ2cEj6NzuQwlsi+//PKSzMzMQtu2qcfjMZqbm09v2LDht4J3sQEQOU2Jo8mKKzt7VEU5lSgFBi3PZkBZrgv3lGbCo1Jc7I7iSGN40JcQgoGkhXdO94ESQJEoGI+1k/M9mDKqQHEv++akl186e45rNAAE3njjjccWLFhwfyAQyJEkiabGbcc7JJNJva2trX3Lli3vvPbaa+eKi4uLV6xY8d10cf5TcZ8x5OXl5b366qs9lFLtrbfeWldVVXW7pmkuxhjS0SSEIJlMGitXrrz2/PPPv1lTU3NtypQp0x955JG/kmVZdrlcR7du3WrOnTt33pIlS+YDwNGjR68ePHiwjVtukm+wI9ichQsXPgUAHR0d3evXr78xc+bMu9asWbOQUjpENz8/v/jQoUP/IiiH40UzAeQvW7Zs1rp16/7a5/NpDr/19fWlGzZsOM4tNsphkc5iPaXTvl6uuDUvY4MZLwNQ4Ffw+LR8+KQQTCuJSQUFcMsEe88FoSkSKCFwyWSISQbg9pEefHdGAJHIdUydVjFecL3K448/Pm3hwoUPBAKBHFGIlmU5pRCRpMGEze12q2PHjh2zatWqeTt37gwODAxkOQIJhUJ6Y2Njn6IojFJqE0KYsGyPx0POnTvXnUgkfGvXrr1j5syZU7iFsKampv5YLBZ34GzbJgAwatSo7MzMTE95eXnZT37yk0dramr+PRQKZSQSCdPn88nBYNADID8UCmkAYBiGGQ6Hna6cksbdZliWZUuSRKPRKAAUBINBfywWM30+n+yEtenTp9+5YsWKGTt37oxwz+a44RwARc8+++xSr9eriQrY398v8311CUncTTHN0Q7Vl1OQJymq4iBwyxQPT8qDVwri1d1/i8ttp/AP39mOBeMn41pQx9mOGFSZ3qT52ZqMR6aMRGvXKfzbgX9Ea3PnSLEdOWXKlK/5/X4/AFy8ePHG6tWr90QikS5VVaOEEIsxRhljngcffLBi8+bNjxBCUFJSMrKkpMRvGIbboXP27Nn+2bNn/3cgEIgSQmKEEAOARQixKKVxRVEioVAoYtu2dMcdd4x24Hbv3t3+ox/96ONoNBqklMa4ppNkMinNnz8///nnn6/y+Xw0mUxaANy6rrsdl28YhguAX9d1F98jwn9TUjJkJ5N1DWV0ti0ByDAMw+PsbzQatX0+Hy0oKMhcvnz5nP3791+IxWJRIUaPfO655+ZVVlaOA4BoNGprmkZ5uJJThZouKyYAqOrWVEKoE7cwszQDlQUK3jr8S5y++iEIIXh55/fwylOH8e3KHHSEdfQnLFBuRbJEsLQyF27Sh3eO/iuudV+EaSuqkJF6MjMzs9xutwIAv/rVr06eOHHiEwCtPBHQOaPaxYsXLxcXF8cKCwtzOzo6+ltbW4OFhYU+h2nDMAgAqbu7W8xkLSEBcsos1bbtocZIIBBQs7Ky5Pb2dkvXdV1wfaipqemsqak5yF1bFABljNEU4Sj87nia1LKHCJWGLLh6AkDhiksAoLq6um/VqlWZWVlZ8gMPPHDHwoULK2tqasJcYJ7y8vKyb33rW/f4/X43YwybNm26vnnz5pIUb0tvVe44maSVjEfizDJtmwFlOS4srczGiQvv4ncnd4ASAkIo+mN92LLrB/j7Vb/GQxOz8Z/1PTDsQXc6p3QEqopU7Dr6S5y8fAiKpCKhs6SQSUqyLKsO4d7e3j4AvbxD1csFQQF4EolEaP369TVCFjuiqKiogG8w5s6dm8sY++ZwcfbZZ5/dvHXr1isnT55scVz+rFmz8urr6xc4Ls22bZZIJExd181oNGr09PREDx06dPmFF144Ho/HTVGIjiE4guECoyl1LYTPcppGEAghDAAikUjixRdfbHnppZfKfD6fa82aNfMOHz7cHgwGbwBwr1ix4u677rqrgsfU4I4dO66lCPZTXSkqpOaMa60e7mjuosw0RmYoWHf3SLT3NOKt91+CbsZBeOlDCcX5luP4rw9fw4wSH+4p9cMlU3xtpAfLJmej/vIR7PnjLyDRwXeKhoxubokWAOYkDXxTLE5brB11oTZMCrWoNQgymJwZhsHC4bAZjUaNaDRqxGIx3VnxeDzJky8TQGLHjh3n9u3bd6ytrS3U2dkZ6e3tjfX398cHBgYS8XjcIIQQr9frKioq8ldWVhb88Ic/vHfbtm3zAXhs25aHUx7uEt1COeXEXM3JfAWLvWnSxRhLbNu2rampqSlMCME3vvGNyXPmzKkCUFZeXn776tWr72WMwbZtvPDCCx+5XK6wo6BcOdhwQ4Chuu/KR39onDGS9T80u9ivkgiqD/0UbT2NcKvelMaEhXfrqlGaPwEPT5qH0lwvqopcaOtpxPb3/gmGmYBEFRBC0HUlfp67tQQALxMKYsaYU+tlcSadNN8NIOO+++4bnZ2d7Q+Hw+zIkSNJxtiQ9TQ1NUW3bNnSmJWVlZBlWaeUWs5SVTUxYsSIRF1dXScAwzTN2MMPP7w3Pz//ZFVVVUFubq7L6/VKmqZRl8ulKIriVlVVmz59ev6cOXMCLpeLLliwYDyAOpGm08SglA659mQy6eHTrwiPtRYXbi6vP2/yjI61AoDL5Ur09vZ2bt++/ezGjRvvppSSjRs3Lti9e/fvnnzyyfHjx48fyRjDwYMHL9TW1jYWFhZ6xfIs3UhUTlPQRwGE9Gv/c/ba9YGi2rPv0FONf/iUUB3Lj8SDqD60GYtmdGBcYSVOnL+K39b9Gp19zVDkwZzBSpLY9Qv9Z3lKHgOgmaYZd9zg1KlTS994441L3G3lcD6oo/1btmxZFwgEctrb27vWrFlzwLIs2cmKW1pa4q+//vp1AbchdIKiPGZHAJDFixcHpk+ffnsoFNLefvvt3ra2Nl0YSDhdt4zy8vLwsWPHsl0ul6ooigSACuEZXKBJwzAMxhhUVZW8Xm8uH5hQ3mCwOf95VVVVYx03yQVhUEpNQbBxADfefPPN6NKlS8dUVlYWVlZW5r344osz1q1bV8IYQzAYjFVXV5+IxWIdkiTlpfDCUgcC6Sw2CqBvw4ZN+7/9d+Wzo1avT5HU9N1tMpj4dfU14z/efxletx9xPYpIPAhVccO2bVBKcf189I/h3mSLkBi5b9y40RWLxZJer9f12GOPTa6oqMjq6enpJYQYlFLGyx21tLQ0MGnSpDGEECQSCZMQIjuNCF6aqI8++mheVlZWJrdYkzcoLEVREj6fL1FfX39x165dzfPnzy/7/ve/v1LXdWvlypVde/bsuRKLxQyn1LEsS2aMeebNm1fs8/lkxhgsy7IAJBRF0Yc2TZZ1AANNTU0djoJt2rRpzqxZs/K6urq6JUnSCSHMMAxZ07SsxYsXV1JKCWMMAwMDMQBhVVWTjtU6gr1y5Yq1d+/ej8aNG5eraZr6zDPPjPV4PBJjDLW1ted27dr1MYCYqqpDcpMkyRIaEyydxToxNgagr7e3t+XEe0rNxPkjnvhTznNr4Sb0KBL6YO9BovJQnRXptTqaPgr9wTLsDgAhTkOurq4+unz58vs1TRvl9/vVuXPnljHGxgqxw2GcEjLYJLlw4cKV06dPd06bNo04+MePH+/ftm3bNNG1iW5KVVVl//79ew4cONC8d+/ey88884ysKIp85513jpo8eXJh2pHX4EUIITh58uRFAN1utzvHcb0ejycGoKuurk5vbW29u7i4ODB69OisJ5988i4xxDhsKIoiEUJgmqZ94MCBOgBdmqaVODxrmhbhiaP+4x//+N2lS5dOmjBhwhiPxyMBQFdXV191dfX7tm23AdBdLtdQzFYUxWmb3iRcmqbh7vQfOz9+v/PdjvP6kcHuE288MJZWuM4Smw1mgkQvHw/v6Wga+BjADY53AEDfmTNnLq9du/Znp06datB13RA3ROwGmaZphcPhgX379v326aefftO27Tafz9fJGGOmadqMMSbLMpEkiaZbjDFommYQQsK1tbWNr7zyymvhcLifEIJbwRBCmGVZ1vHjxz9atGjRLwA0Z2dndzpdHb/fHwTQcuLEiYann3761fPnz3+i67pBCCGUUkoIofwjpZQS27ZZd3f3ja1bt1Zv3LhxL4CrmZmZPYQQkxCCjIyMEIB2AG0Amrdv3/6beDweNwzD1nXdPHXq1Indu3cf48+7MjIyupw98ng8EW4wCWH4kHbQLgsnJ4oAlN332Ji1hbeps6lEaLohQLrhQCJi9zcei77TcLh9H4CrALp4rLN5LBvBE4scAP6JEyfmBQIBL6VUopSCMcYGBgYSly5dCvX19YW5QkQAmD6fz3PvvfeWxmIxr2EYHqFXPBRrKKWWJEmG1+uNtbW1dTU0NNzgz7wA/OXl5bkFBQV+XsYQwVpZMpk0jh8/3snpRQCYo0aN8k6YMCHX5XLRa9euBRsaGnr4Jnp458c7ceLEbK/X6xL5MQzDbGhoCNq2HeO4YgBYWVmZv6KiIkdVVbS0tHQ3NDR0CsORrDlz5oyllHoYY3p9ff31cDjczeGhaVrGkiVLSg3DkLu7u/s+/PDDFn4UKeJYLhnmAJvGs9QCAKOnLMhfNHqSNl/LlHOpTORbWa4et2ORXqv1wgf9NVfO9B7nTYcuPvlICq02t9CJ8ggjOJomodOF0ZQtHNvxCC08pBnbmcIhO53jdA7mpXaKUkOSWGoxYaaKlIa7IozT0uET+XDGehDGhhBGb6bTmBHezeb8OyNPCPQk/ptzeHConCSfcZDNI1hWQXaBVl5254hZmSPVce4MKUdxEQ+VJMnUbcNIWJFoyOzoa02eOX2k+yg/79TFNWkgZchOUobe4vA63WzUEmpYsa+dCoM0Izgz5aQkTUOPpGvUpKFJBaUR8Q03cLdT8NkppyEgPGOCYcnCiNASsn2SwrstDA2Gxnbkc5xSdHGrcmaBWYoqZ+YUe4pcXuqXJCobupWIhaze3vZohzAfdOaKN2mSwPxwR0ZSZ6uptZoIN9yxFCYIiqV5v3THStgwNNPhvtXxFgzDP9K8q52Cj6ZRNnaLffoUDfI5zhVLgrvxCN0Ux5URYXYYF84Wf2qqf4uDV591ZuiLHir7c8F+mZOU5M+Iazg8n3mYjnxORkV3I6dxg6KrMQW3Yaexlq+uv8D1v2IL+t4z3B/NAAAAAElFTkSuQmCC';

    /**
     * A widget containing a Cesium scene.
     *
     * @alias CesiumWidget
     * @constructor
     *
     * @param {Element|String} container The DOM element or ID that will contain the widget.
     * @param {Object} [options] Configuration options for the widget.
     * @param {Clock} [options.clock=new Clock()] The clock to use to control current time.
     * @param {ImageryProvider} [options.imageryProvider=new BingMapsImageryProvider()] The imagery provider to serve as the base layer. If set to false, no imagery provider will be added.
     * @param {TerrainProvider} [options.terrainProvider=new EllipsoidTerrainProvider] The terrain provider.
     * @param {SceneMode} [options.sceneMode=SceneMode.SCENE3D] The initial scene mode.
     * @param {Object} [options.useDefaultRenderLoop=true] True if this widget should control the render loop, false otherwise.
     * @param {Object} [options.contextOptions=undefined] Properties corresponding to <a href='http://www.khronos.org/registry/webgl/specs/latest/#5.2'>WebGLContextAttributes</a> used to create the WebGL context.  This object will be passed to the {@link Scene} constructor.
     *
     * @exception {DeveloperError} container is required.
     * @exception {DeveloperError} Element with id "container" does not exist in the document.
     *
     * @example
     * // For each example, include a link to CesiumWidget.css stylesheet in HTML head,
     * // and in the body, include: &lt;div id="cesiumContainer"&gt;&lt;/div&gt;
     *
     * //Widget with no terrain and default Bing Maps imagery provider.
     * var widget = new Cesium.CesiumWidget('cesiumContainer');
     *
     * //Widget with OpenStreetMaps imagery provider and Cesium terrain provider hosted by AGI.
     * var widget = new Cesium.CesiumWidget('cesiumContainer', {
     *     imageryProvider : new Cesium.OpenStreetMapImageryProvider(),
     *     terrainProvider : new Cesium.CesiumTerrainProvider({
     *         url : 'http://cesium.agi.com/smallterrain',
     *         credit : 'Terrain data courtesy Analytical Graphics, Inc.'
     *     })
     * });
     */
    var CesiumWidget = function(container, options) {
        if (typeof container === 'undefined') {
            throw new DeveloperError('container is required.');
        }

        container = getElement(container);

        options = defaultValue(options, {});

        //Configure the widget DOM elements
        var widgetNode = document.createElement('div');
        widgetNode.className = 'cesium-widget';
        container.appendChild(widgetNode);

        var canvas = document.createElement('canvas');
        canvas.oncontextmenu = function() {
            return false;
        };
        canvas.onselectstart = function() {
            return false;
        };
        widgetNode.appendChild(canvas);

        var creditContainer = document.createElement('div');
        creditContainer.className = 'cesium-widget-credits';
        widgetNode.appendChild(creditContainer);

        var scene = new Scene(canvas, options.contextOptions, creditContainer);
        scene.getCamera().controller.constrainedAxis = Cartesian3.UNIT_Z;

        var ellipsoid = Ellipsoid.WGS84;
        var creditDisplay = scene.getCreditDisplay();

        var cesiumCredit = new Credit('cesium', 'Cesium', cesiumLogoData, 'http://cesium.agi.com/');
        creditDisplay.addDefaultCredit(cesiumCredit);

        var centralBody = new CentralBody(ellipsoid, creditDisplay);
        scene.getPrimitives().setCentralBody(centralBody);

        scene.skyBox = new SkyBox({
            positiveX : getDefaultSkyBoxUrl('px'),
            negativeX : getDefaultSkyBoxUrl('mx'),
            positiveY : getDefaultSkyBoxUrl('py'),
            negativeY : getDefaultSkyBoxUrl('my'),
            positiveZ : getDefaultSkyBoxUrl('pz'),
            negativeZ : getDefaultSkyBoxUrl('mz')
        });
        scene.skyAtmosphere = new SkyAtmosphere(ellipsoid);
        scene.sun = new Sun();

        //Set the base imagery layer
        var imageryProvider = options.imageryProvider;
        if (typeof imageryProvider === 'undefined') {
            imageryProvider = new BingMapsImageryProvider({
                url : 'http://dev.virtualearth.net',
                // Some versions of Safari support WebGL, but don't correctly implement
                // cross-origin image loading, so we need to load Bing imagery using a proxy.
                proxy : FeatureDetection.supportsCrossOriginImagery() ? undefined : new DefaultProxy('http://cesium.agi.com/proxy/')
            });
        }

        if (imageryProvider !== false) {
            centralBody.getImageryLayers().addImageryProvider(imageryProvider);
        }

        //Set the terrain provider if one is provided.
        if (typeof options.terrainProvider !== 'undefined') {
            centralBody.terrainProvider = options.terrainProvider;
        }

        this._element = widgetNode;
        this._container = container;
        this._canvas = canvas;
<<<<<<< HEAD
=======
        this._canvasWidth = canvas.width;
        this._canvasHeight = canvas.height;
        this._cesiumLogo = cesiumLogo;
>>>>>>> 58df3123
        this._scene = scene;
        this._centralBody = centralBody;
        this._clock = defaultValue(options.clock, new Clock());
        this._transitioner = new SceneTransitioner(scene, ellipsoid);
        this._screenSpaceEventHandler = new ScreenSpaceEventHandler(canvas);
        this._useDefaultRenderLoop = undefined;
        this._renderLoopRunning = false;
<<<<<<< HEAD
        this._creditContainer = creditContainer;
=======
        this._canRender = false;
>>>>>>> 58df3123

        if (options.sceneMode) {
            if (options.sceneMode === SceneMode.SCENE2D) {
                this._transitioner.to2D();
            }
            if (options.sceneMode === SceneMode.COLUMBUS_VIEW) {
                this._transitioner.toColumbusView();
            }
        }

        this.useDefaultRenderLoop = defaultValue(options.useDefaultRenderLoop, true);
    };

    defineProperties(CesiumWidget.prototype, {
        /**
         * Gets the parent container.
         * @memberof CesiumWidget.prototype
         *
         * @type {Element}
         */
        container : {
            get : function() {
                return this._container;
            }
        },

        /**
         * Gets the scene transitioner.
         * @memberof CesiumWidget.prototype
         *
         * @type {SceneTransitioner}
         */
        sceneTransitioner : {
            get : function() {
                return this._transitioner;
            }
        },

        /**
         * Gets the canvas.
         * @memberof CesiumWidget.prototype
         *
         * @type {Canvas}
         */
        canvas : {
            get : function() {
                return this._canvas;
            }
        },

        /**
         * Gets the credit container.
         * @memberof CesiumWidget.prototype
         *
         * @type {Element}
         */
        creditContainer: {
            get : function() {
                return this._creditContainer;
            }
        },

        /**
         * Gets the scene.
         * @memberof CesiumWidget.prototype
         *
         * @type {Scene}
         */
        scene : {
            get : function() {
                return this._scene;
            }
        },

        /**
         * Gets the primary central body.
         * @memberof CesiumWidget.prototype
         *
         * @type {CentralBody}
         */
        centralBody : {
            get : function() {
                return this._centralBody;
            }
        },

        /**
         * Gets the clock.
         * @memberof CesiumWidget.prototype
         *
         * @type {Clock}
         */
        clock : {
            get : function() {
                return this._clock;
            }
        },

        /**
         * Gets the screen space event handler.
         * @memberof CesiumWidget.prototype
         *
         * @type {ScreenSpaceEventHandler}
         */
        screenSpaceEventHandler : {
            get : function() {
                return this._screenSpaceEventHandler;
            }
        },

        /**
         * Gets the event that will be raised when an error is encountered during the default render loop.
         * The widget instance and the generated exception are the only two parameters passed to the event handler.
         * <code>useDefaultRenderLoop</code> will be set to false whenever an exception is generated and must
         * be set back to true to continue rendering after an exception.
         * @memberof Viewer.prototype
         * @type {Event}
         */
        onRenderLoopError : {
            get : function() {
                return this._onRenderLoopError;
            }
        },

        /**
         * Gets or sets whether or not this widget should control the render loop.
         * If set to true the widget will use {@link requestAnimationFrame} to
         * perform rendering and resizing of the widget, as well as drive the
         * simulation clock. If set to false, you must manually call the
         * <code>resize</code>, <code>render</code> methods as part of a custom
         * render loop.
         * @memberof CesiumWidget.prototype
         *
         * @type {Boolean}
         */
        useDefaultRenderLoop : {
            get : function() {
                return this._useDefaultRenderLoop;
            },
            set : function(value) {
                if (this._useDefaultRenderLoop !== value) {
                    this._useDefaultRenderLoop = value;
                    if (value && !this._renderLoopRunning) {
                        startRenderLoop(this);
                    }
                }
            }
        }
    });

    /**
     * @memberof CesiumWidget
     * @returns {Boolean} true if the object has been destroyed, false otherwise.
     */
    CesiumWidget.prototype.isDestroyed = function() {
        return false;
    };

    /**
     * Destroys the widget.  Should be called if permanently
     * removing the widget from layout.
     * @memberof CesiumWidget
     */
    CesiumWidget.prototype.destroy = function() {
        this._container.removeChild(this._element);
        destroyObject(this);
    };

    /**
     * Updates the canvas size, camera aspect ratio, and viewport size.
     * This function is called automatically as needed unless
     * <code>useDefaultRenderLoop</code> is set to false.
     * @memberof CesiumWidget
     */
    CesiumWidget.prototype.resize = function() {
        var canvas = this._canvas;
        var width = canvas.clientWidth;
        var height = canvas.clientHeight;
        if (this._canvasWidth === width && this._canvasHeight === height) {
            return;
        }

        canvas.width = this._canvasWidth = width;
        canvas.height = this._canvasHeight = height;

        var canRender = width !== 0 && height !== 0;
        this._canRender = canRender;

        if (canRender) {
            var frustum = this._scene.getCamera().frustum;
            if (typeof frustum.aspectRatio !== 'undefined') {
                frustum.aspectRatio = width / height;
            } else {
                frustum.top = frustum.right * (height / width);
                frustum.bottom = -frustum.top;
            }
        }
    };

    /**
     * Renders the scene.  This function is called automatically
     * unless <code>useDefaultRenderLoop</code> is set to false;
     * @memberof CesiumWidget
     */
    CesiumWidget.prototype.render = function() {
        var currentTime = this._clock.tick();
        this._scene.initializeFrame();
        if (this._canRender) {
            this._scene.render(currentTime);
        }
    };

    return CesiumWidget;
});<|MERGE_RESOLUTION|>--- conflicted
+++ resolved
@@ -184,25 +184,15 @@
         this._element = widgetNode;
         this._container = container;
         this._canvas = canvas;
-<<<<<<< HEAD
-=======
         this._canvasWidth = canvas.width;
-        this._canvasHeight = canvas.height;
-        this._cesiumLogo = cesiumLogo;
->>>>>>> 58df3123
-        this._scene = scene;
+        this._canvasHeight = canvas.height;        this._scene = scene;
         this._centralBody = centralBody;
         this._clock = defaultValue(options.clock, new Clock());
         this._transitioner = new SceneTransitioner(scene, ellipsoid);
         this._screenSpaceEventHandler = new ScreenSpaceEventHandler(canvas);
         this._useDefaultRenderLoop = undefined;
         this._renderLoopRunning = false;
-<<<<<<< HEAD
-        this._creditContainer = creditContainer;
-=======
-        this._canRender = false;
->>>>>>> 58df3123
-
+        this._creditContainer = creditContainer;        this._canRender = false;
         if (options.sceneMode) {
             if (options.sceneMode === SceneMode.SCENE2D) {
                 this._transitioner.to2D();
