--- conflicted
+++ resolved
@@ -282,16 +282,8 @@
                 return that.morphTime;
             }
         };
-<<<<<<< HEAD
-
-        // PERFORMANCE_IDEA:  Only combine these if showing the atmosphere.  Maybe this is too much of a micro-optimization.
-        // http://jsperf.com/object-property-access-propcount
-        this._drawUniforms = combine([uniforms, atmosphereUniforms], false, false);
-        this._skyCommand.uniformMap = this._drawUniforms;
 
         this.oceanMaterial = undefined;
-=======
->>>>>>> 7afe376a
     };
 
     var attributeIndices = {
@@ -703,26 +695,8 @@
         if (typeof this._surfaceShaderSet === 'undefined' ||
             typeof this._northPoleCommand.shaderProgram === 'undefined' ||
             typeof this._southPoleCommand.shaderProgram === 'undefined' ||
-<<<<<<< HEAD
-            modeChanged || projectionChanged || dayChanged || nightChanged || cloudsChanged || cloudShadowsChanged || specularChanged || bumpsChanged ||
-            this._showTerminator !== this.showTerminator ||
-            this._affectedByLighting !== this.affectedByLighting) {
-
-            var fsPrepend =
-                ((this.showDay && this._imageryLayerCollection.getLength() > 0) ? '#define SHOW_DAY 1\n' : '') +
-                ((this.showNight && this._nightTexture) ? '#define SHOW_NIGHT 1\n' : '') +
-                ((this.showClouds && this._cloudsTexture) ? '#define SHOW_CLOUDS 1\n' : '') +
-                ((this.showCloudShadows && this._cloudsTexture) ? '#define SHOW_CLOUD_SHADOWS 1\n' : '') +
-                ((this.showSpecular && this._specularTexture) ? '#define SHOW_SPECULAR 1\n' : '') +
-                ((this.showBumps && this._bumpTexture) ? '#define SHOW_BUMPS 1\n' : '') +
-                (this.showTerminator ? '#define SHOW_TERMINATOR 1\n' : '') +
-                (this.affectedByLighting ? '#define AFFECTED_BY_LIGHTING 1\n' : '') +
-                '#line 0\n' +
-                CentralBodyFSCommon;
-=======
             modeChanged ||
             projectionChanged) {
->>>>>>> 7afe376a
 
             var getPosition3DMode = 'vec4 getPosition(vec3 position3DWC) { return getPosition3DMode(position3DWC); }';
             var getPosition2DMode = 'vec4 getPosition(vec3 position3DWC) { return getPosition2DMode(position3DWC); }';
@@ -761,63 +735,6 @@
                  CentralBodyVS + '\n' +
                  getPositionMode + '\n' +
                  get2DYPositionFraction;
-<<<<<<< HEAD
-            this._surfaceShaderSetWithoutAtmosphere.baseFragmentShaderString =
-                fsPrepend +
-                (typeof this.oceanMaterial !== 'undefined' ? ('#define SHOW_OCEAN 1\n' + this.oceanMaterial.shaderSource) : '') +
-                '#line 0\n' +
-                CentralBodyFS;
-            this._surfaceShaderSetWithoutAtmosphere.invalidateShaders();
-
-            var groundFromSpacePrepend =
-                '#define SHOW_GROUND_ATMOSPHERE 1\n' +
-                '#define SHOW_GROUND_ATMOSPHERE_FROM_SPACE 1\n';
-            this._surfaceShaderSetGroundFromSpace.baseVertexShaderString =
-                groundFromSpacePrepend +
-                this._surfaceShaderSetWithoutAtmosphere.baseVertexShaderString;
-            this._surfaceShaderSetGroundFromSpace.baseFragmentShaderString =
-                groundFromSpacePrepend +
-                this._surfaceShaderSetWithoutAtmosphere.baseFragmentShaderString;
-            this._surfaceShaderSetGroundFromSpace.invalidateShaders();
-
-            var groundFromAtmospherePrepend =
-                '#define SHOW_GROUND_ATMOSPHERE 1\n' +
-                '#define SHOW_GROUND_ATMOSPHERE_FROM_ATMOSPHERE 1\n';
-            this._surfaceShaderSetGroundFromAtmosphere.baseVertexShaderString =
-                groundFromAtmospherePrepend +
-                this._surfaceShaderSetWithoutAtmosphere.baseVertexShaderString;
-            this._surfaceShaderSetGroundFromAtmosphere.baseFragmentShaderString =
-                groundFromAtmospherePrepend +
-                this._surfaceShaderSetWithoutAtmosphere.baseFragmentShaderString;
-            this._surfaceShaderSetWithoutAtmosphere.invalidateShaders();
-
-            vs = CentralBodyVSPole;
-            fs = fsPrepend + GroundAtmosphere + CentralBodyFSPole;
-
-            this._spPolesWithoutAtmosphere = this._spPolesWithoutAtmosphere && this._spPolesWithoutAtmosphere.release();
-            this._spPolesGroundFromSpace = this._spPolesGroundFromSpace && this._spPolesGroundFromSpace.release();
-            this._spPolesGroundFromAtmosphere = this._spPolesGroundFromAtmosphere && this._spPolesGroundFromAtmosphere.release();
-
-            this._spPolesWithoutAtmosphere = shaderCache.getShaderProgram(vs, fs, attributeIndices);
-            this._spPolesGroundFromSpace = shaderCache.getShaderProgram(
-                    vs,
-                    groundFromSpacePrepend + fs,
-                    attributeIndices);
-            this._spPolesGroundFromAtmosphere = shaderCache.getShaderProgram(
-                    vs,
-                    groundFromAtmospherePrepend + fs,
-                    attributeIndices);
-
-            // Sync to public state
-            this._showDay = dayChanged ? this.showDay : this._showDay;
-            this._showNight = nightChanged ? this.showNight : this._showNight;
-            this._showClouds = cloudsChanged ? this.showClouds : this._showClouds;
-            this._showCloudShadows = cloudShadowsChanged ? this.showCloudShadows : this._showCloudShadows;
-            this._showSpecular = specularChanged ? this.showSpecular : this._showSpecular;
-            this._showBumps = bumpsChanged ? this.showBumps : this._showBumps;
-            this._showTerminator = this.showTerminator;
-            this._affectedByLighting = this.affectedByLighting;
-=======
             this._surfaceShaderSet.baseFragmentShaderString = CentralBodyFS;
             this._surfaceShaderSet.invalidateShaders();
 
@@ -826,7 +743,6 @@
 
             this._northPoleCommand.shaderProgram = poleShaderProgram;
             this._southPoleCommand.shaderProgram = poleShaderProgram;
->>>>>>> 7afe376a
         }
 
         var cameraPosition = frameState.camera.getPositionWC();
@@ -874,13 +790,8 @@
             this._surface.update(context,
                     frameState,
                     colorCommandList,
-<<<<<<< HEAD
                     drawUniforms,
-                    this._activeSurfaceShaderSet,
-=======
-                    this._drawUniforms,
                     this._surfaceShaderSet,
->>>>>>> 7afe376a
                     this._rsColor,
                     this._mode,
                     this._projection);
