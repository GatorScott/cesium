--- conflicted
+++ resolved
@@ -453,51 +453,6 @@
             return;
         }
 
-<<<<<<< HEAD
-        var vs;
-        var fs;
-        var shaderCache = context.getShaderCache();
-
-        if (this.showSkyAtmosphere && !this._skyCommand.vertexArray) {
-            // PERFORMANCE_IDEA:  Is 60 the right amount to tessellate?  I think scaling the original
-            // geometry in a vertex is a bad idea; at least, because it introduces a draw call per tile.
-            var skyMesh = CubeMapEllipsoidTessellator.compute(Ellipsoid.fromCartesian3(this._ellipsoid.getRadii().multiplyByScalar(1.025)), 60);
-            this._skyCommand.vertexArray = context.createVertexArrayFromMesh({
-                mesh : skyMesh,
-                attributeIndices : MeshFilters.createAttributeIndices(skyMesh),
-                bufferUsage : BufferUsage.STATIC_DRAW
-            });
-
-            vs = '#define SKY_FROM_SPACE\n' +
-                 '#line 0\n' +
-                 SkyAtmosphereVS;
-
-            fs = '#line 0\n' +
-                 SkyAtmosphereFS;
-
-            this._spSkyFromSpace = shaderCache.getShaderProgram(vs, fs);
-
-            vs = '#define SKY_FROM_ATMOSPHERE\n' +
-                 '#line 0\n' +
-                 SkyAtmosphereVS;
-
-            this._spSkyFromAtmosphere = shaderCache.getShaderProgram(vs, fs);
-            this._skyCommand.renderState = context.createRenderState({
-                cull : {
-                    enabled : true,
-                    face : CullFace.FRONT
-                },
-                depthTest : {
-                    enabled : true
-                },
-                depthMask : false,
-                blending : BlendingState.ALPHA_BLEND
-            });
-            this._skyCommand.boundingVolume = new BoundingSphere(Cartesian3.ZERO, this._ellipsoid.getMaximumRadius() * 1.025);
-        }
-
-=======
->>>>>>> c232e191
         var mode = frameState.mode;
         var projection = frameState.scene2D.projection;
         var modeChanged = false;
