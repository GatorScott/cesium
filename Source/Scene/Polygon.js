--- conflicted
+++ resolved
@@ -277,11 +277,7 @@
 
         this._pickColorUniform = {
             czm_pickColor : function() {
-<<<<<<< HEAD
-                return that._pickId.normalizedRgba;
-=======
                 return that._pickId.color;
->>>>>>> f67e7ea2
             }
         };
 
@@ -796,17 +792,6 @@
             if (typeof this._pickId === 'undefined') {
                 this._pickId = context.createPickId(this);
             }
-<<<<<<< HEAD
-
-            if (typeof this._rsPick === 'undefined') {
-                this._rsPick = context.createRenderState({
-                    // TODO: Should not need this in 2D/columbus view, but is hiding a triangulation issue.
-                    cull : {
-                        enabled : true,
-                        face : CullFace.BACK
-                    }
-                });
-            }
 
             // Recompile shader when material changes
             if (materialChanged || typeof this._spPick === 'undefined') {
@@ -816,17 +801,6 @@
                     '#line 0\n' +
                     PolygonFS, 'uniform');
 
-=======
-
-            // Recompile shader when material changes
-            if (materialChanged || typeof this._spPick === 'undefined') {
-                var pickFS = createPickFragmentShaderSource(
-                    '#line 0\n' +
-                    this.material.shaderSource +
-                    '#line 0\n' +
-                    PolygonFS, 'uniform');
-
->>>>>>> f67e7ea2
                 this._spPick = context.getShaderCache().replaceShaderProgram(this._spPick, PolygonVS, pickFS, attributeIndices);
                 this._pickUniforms = combine([this._uniforms, this._pickColorUniform, this.material._uniforms], false, false);
             }
