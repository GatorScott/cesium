/*global define*/
define([
        '../Core/Color',
        '../Shaders/ColorMaterial'
       ], function(
         Color,
         ShadersColorMaterial) {
    "use strict";

    /**
     * DOC_TBA
     *
     * @alias ColorMaterial
     * @constructor
     */
<<<<<<< HEAD
    function ColorMaterial(template) {
        var color = typeof template === 'undefined' ? undefined : template.color;
=======
    var ColorMaterial = function(template) {
        var t = template || {};
>>>>>>> b3795a55

        /**
         * DOC_TBA
         */
        this.color = typeof color !== 'undefined' ? new Color(color.red, color.green, color.blue, color.alpha) : new Color(1.0, 0.0, 0.0, 0.5);

        var that = this;
        this._uniforms = {
            u_color : function() {
                return that.color;
            }
        };
    };

    ColorMaterial.prototype._getShaderSource = function() {
        return '#line 0\n' + ShadersColorMaterial;
    };

    return ColorMaterial;
});<|MERGE_RESOLUTION|>--- conflicted
+++ resolved
@@ -13,13 +13,8 @@
      * @alias ColorMaterial
      * @constructor
      */
-<<<<<<< HEAD
-    function ColorMaterial(template) {
+    var ColorMaterial = function(template) {
         var color = typeof template === 'undefined' ? undefined : template.color;
-=======
-    var ColorMaterial = function(template) {
-        var t = template || {};
->>>>>>> b3795a55
 
         /**
          * DOC_TBA
