--- conflicted
+++ resolved
@@ -66,14 +66,8 @@
         position2DLow : 3,
         prev : 4,
         next : 5,
-<<<<<<< HEAD
-        color : 6,
-        misc : 7,
-        misc2 : 8
-=======
         texCoordExpandWidthAndShow : 6,
         pickColor : 7
->>>>>>> 8953a399
     };
 
     /**
@@ -163,16 +157,9 @@
 
         // The buffer usage for each attribute is determined based on the usage of the attribute over time.
         this._buffersUsage = [
-<<<<<<< HEAD
-                              {bufferUsage: BufferUsage.STATIC_DRAW, frameCount:0}, // MISC_INDEX
-                              {bufferUsage: BufferUsage.STATIC_DRAW, frameCount:0}, // MISC2_INDEX
-                              {bufferUsage: BufferUsage.STATIC_DRAW, frameCount:0}, // POSITION_INDEX
-                              {bufferUsage: BufferUsage.STATIC_DRAW, frameCount:0}  // COLOR_INDEX
-=======
                               {bufferUsage: BufferUsage.STATIC_DRAW, frameCount:0}, // SHOW_INDEX
                               {bufferUsage: BufferUsage.STATIC_DRAW, frameCount:0}, // WIDTH_INDEX
                               {bufferUsage: BufferUsage.STATIC_DRAW, frameCount:0}  // POSITION_INDEX
->>>>>>> 8953a399
         ];
 
         this._mode = undefined;
@@ -189,12 +176,7 @@
         this._positionBuffer = undefined;
         this._adjacencyBuffer = undefined;
         this._pickColorBuffer = undefined;
-<<<<<<< HEAD
-        this._miscBuffer = undefined;
-        this._misc2Buffer = undefined;
-=======
         this._texCoordExpandWidthAndShowBuffer = undefined;
->>>>>>> 8953a399
     };
 
     /**
@@ -434,16 +416,8 @@
                                 if (properties[POSITION_INDEX]) {
                                     bucket.writePositionsUpdate(index, polyline, this._positionBuffer, this._adjacencyBuffer);
                                 }
-<<<<<<< HEAD
-                                if (properties[COLOR_INDEX]) {
-                                    bucket.writeColorUpdate(index, polyline, this._colorBuffer);
-                                }
-                                if (properties[MISC_INDEX]) {
-                                    bucket.writeMiscUpdate(index, polyline, this._miscBuffer, this._misc2Buffer);
-=======
                                 if (properties[SHOW_INDEX] || properties[WIDTH_INDEX]) {
                                     bucket.writeTexCoordExpandWidthAndShowUpdate(index, polyline, this._texCoordExpandWidthAndShowBuffer);
->>>>>>> 8953a399
                                 }
                                 break;
                             }
@@ -723,26 +697,12 @@
             var positionArray = new Float32Array(2 * totalLength * 3 * 2);
             var adjacencyArray = new Float32Array(2 * totalLength * 4 * 2);
             var pickColorArray = new Uint8Array(totalLength * 4 * 2);
-<<<<<<< HEAD
-            var miscArray = new Float32Array(totalLength * 4 * 2);
-            var misc2Array = new Float32Array(totalLength * 2 * 2);
-=======
             var texCoordExpandWidthAndShowArray = new Float32Array(totalLength * 4 * 2);
->>>>>>> 8953a399
             var position3DArray;
 
             var positionIndex = 0;
             var adjacencyIndex = 0;
             var colorIndex = 0;
-<<<<<<< HEAD
-            var miscIndex = 0;
-            var misc2Index = 0;
-            for (x in polylineBuckets) {
-                if (polylineBuckets.hasOwnProperty(x)) {
-                    bucket = polylineBuckets[x];
-                    bucket.write(positionArray, adjacencyArray, colorArray, pickColorArray, miscArray, misc2Array, positionIndex, adjacencyIndex, colorIndex, miscIndex, misc2Index, context);
-                    if (this._mode === SceneMode.MORPHING) {
-=======
             var texCoordExpandWidthAndShowIndex = 0;
             for (x in polylineBuckets) {
                 if (polylineBuckets.hasOwnProperty(x)) {
@@ -750,7 +710,6 @@
                     bucket.write(positionArray, adjacencyArray, pickColorArray, texCoordExpandWidthAndShowArray, positionIndex, adjacencyIndex, colorIndex, texCoordExpandWidthAndShowIndex, context);
 
                     if (mode === SceneMode.MORPHING) {
->>>>>>> 8953a399
                         if (typeof position3DArray === 'undefined') {
                             position3DArray = new Float32Array(2 * totalLength * 3 * 2);
                         }
@@ -761,12 +720,7 @@
                     positionIndex += 2 * bucketLength * 3 * 2;
                     adjacencyIndex += 2 * bucketLength * 4 * 2;
                     colorIndex += bucketLength * 4 * 2;
-<<<<<<< HEAD
-                    miscIndex += bucketLength * 4 * 2;
-                    misc2Index += bucketLength * 2 * 2;
-=======
                     texCoordExpandWidthAndShowIndex += bucketLength * 4 * 2;
->>>>>>> 8953a399
                     offset = bucket.updateIndices(totalIndices, vertexBufferOffset, vertexArrayBuckets, offset);
                 }
             }
@@ -781,19 +735,6 @@
             if (typeof position3DArray !== 'undefined') {
                 position3DBuffer = context.createVertexBuffer(position3DArray, positionBufferUsage);
             }
-<<<<<<< HEAD
-            this._adjacencyBuffer = context.createVertexBuffer(adjacencyArray, this._buffersUsage[POSITION_INDEX].bufferUsage);
-            this._colorBuffer = context.createVertexBuffer(colorArray, this._buffersUsage[COLOR_INDEX].bufferUsage);
-            this._pickColorBuffer = context.createVertexBuffer(pickColorArray, BufferUsage.STATIC_DRAW);
-            this._miscBuffer = context.createVertexBuffer(miscArray, this._buffersUsage[MISC_INDEX].bufferUsage);
-            this._misc2Buffer = context.createVertexBuffer(misc2Array, this._buffersUsage[MISC_INDEX].bufferUsage);
-            var colorSizeInBytes = 4 * Float32Array.BYTES_PER_ELEMENT;
-            var pickColorSizeInBytes = 4 * Uint8Array.BYTES_PER_ELEMENT;
-            var positionSizeInBytes = 3 * Float32Array.BYTES_PER_ELEMENT;
-            var adjacencySizeInBytes = 4 * Float32Array.BYTES_PER_ELEMENT;
-            var miscSizeInBytes = 4 * Float32Array.BYTES_PER_ELEMENT;
-            var misc2SizeInBytes = 2 * Float32Array.BYTES_PER_ELEMENT;
-=======
             collection._adjacencyBuffer = context.createVertexBuffer(adjacencyArray, positionBufferUsage);
             collection._pickColorBuffer = context.createVertexBuffer(pickColorArray, BufferUsage.STATIC_DRAW);
             collection._texCoordExpandWidthAndShowBuffer = context.createVertexBuffer(texCoordExpandWidthAndShowArray, texCoordExpandWidthAndShowBufferUsage);
@@ -803,7 +744,6 @@
             var adjacencySizeInBytes = 4 * Float32Array.BYTES_PER_ELEMENT;
             var texCoordExpandWidthAndShowSizeInBytes = 4 * Float32Array.BYTES_PER_ELEMENT;
 
->>>>>>> 8953a399
             var vbo = 0;
             var numberOfIndicesArrays = totalIndices.length;
             for ( var k = 0; k < numberOfIndicesArrays; ++k) {
@@ -820,13 +760,8 @@
                     var prevOffset = 2 * (k * (adjacencySizeInBytes * SIXTYFOURK) - vbo * adjacencySizeInBytes);
                     var nextOffset = adjacencySizeInBytes + prevOffset;
                     var vertexPickColorBufferOffset = k * (pickColorSizeInBytes * SIXTYFOURK) - vbo * pickColorSizeInBytes;
-<<<<<<< HEAD
-                    var vertexMiscBufferOffset = k * (miscSizeInBytes * SIXTYFOURK) - vbo * miscSizeInBytes;
-                    var vertexMisc2BufferOffset = k * (misc2SizeInBytes * SIXTYFOURK) - vbo * misc2SizeInBytes;
-=======
                     var vertexTexCoordExpandWidthAndShowBufferOffset = k * (texCoordExpandWidthAndShowSizeInBytes * SIXTYFOURK) - vbo * texCoordExpandWidthAndShowSizeInBytes;
 
->>>>>>> 8953a399
                     var attributes = [{
                         index : attributeIndices.position3DHigh,
                         componentsPerAttribute : 3,
@@ -874,81 +809,10 @@
                     }, {
                         index : attributeIndices.pickColor,
                         componentsPerAttribute : 4,
-<<<<<<< HEAD
-                        componentDatatype : ComponentDatatype.FLOAT,
-                        vertexBuffer : this._miscBuffer,
-                        offsetInBytes : vertexMiscBufferOffset
-                    }, {
-                        index : attributeIndices.misc2,
-                        componentsPerAttribute : 2,
-                        componentDatatype : ComponentDatatype.FLOAT,
-                        vertexBuffer : this._misc2Buffer,
-                        offsetInBytes : vertexMisc2BufferOffset
-                    }];
-
-                    var attributesPickColor = [{
-                        index : attributeIndices.position3DHigh,
-                        componentsPerAttribute : 3,
-                        componentDatatype : ComponentDatatype.FLOAT,
-                        offsetInBytes : positionHighOffset,
-                        strideInBytes : 2 * positionSizeInBytes
-                    }, {
-                        index : attributeIndices.position3DLow,
-                        componentsPerAttribute : 3,
-                        componentDatatype : ComponentDatatype.FLOAT,
-                        offsetInBytes : positionLowOffset,
-                        strideInBytes : 2 * positionSizeInBytes
-                    }, {
-                        index : attributeIndices.position2DHigh,
-                        componentsPerAttribute : 3,
-                        componentDatatype : ComponentDatatype.FLOAT,
-                        offsetInBytes : positionHighOffset,
-                        strideInBytes : 2 * positionSizeInBytes
-                    }, {
-                        index : attributeIndices.position2DLow,
-                        componentsPerAttribute : 3,
-                        componentDatatype : ComponentDatatype.FLOAT,
-                        offsetInBytes : positionLowOffset,
-                        strideInBytes : 2 * positionSizeInBytes
-                    }, {
-                        index : attributeIndices.prev,
-                        componentsPerAttribute : 4,
-                        componentDatatype : ComponentDatatype.FLOAT,
-                        vertexBuffer : this._adjacencyBuffer,
-                        offsetInBytes : prevOffset,
-                        strideInBytes : 2 * adjacencySizeInBytes
-                    }, {
-                        index : attributeIndices.next,
-                        componentsPerAttribute : 4,
-                        componentDatatype : ComponentDatatype.FLOAT,
-                        vertexBuffer : this._adjacencyBuffer,
-                        offsetInBytes : nextOffset,
-                        strideInBytes : 2 * adjacencySizeInBytes
-                    }, {
-                        index : attributeIndices.color,
-                        componentsPerAttribute : 4,
-                        normalize : true,
-                        componentDatatype : ComponentDatatype.UNSIGNED_BYTE,
-                        vertexBuffer : this._pickColorBuffer,
-                        offsetInBytes : vertexPickColorBufferOffset
-                    }, {
-                        index : attributeIndices.misc,
-                        componentsPerAttribute : 4,
-                        componentDatatype : ComponentDatatype.FLOAT,
-                        vertexBuffer : this._miscBuffer,
-                        offsetInBytes : vertexMiscBufferOffset
-                    }, {
-                        index : attributeIndices.misc2,
-                        componentsPerAttribute : 2,
-                        componentDatatype : ComponentDatatype.FLOAT,
-                        vertexBuffer : this._misc2Buffer,
-                        offsetInBytes : vertexMisc2BufferOffset
-=======
                         componentDatatype : ComponentDatatype.UNSIGNED_BYTE,
                         vertexBuffer : collection._pickColorBuffer,
                         offsetInBytes : vertexPickColorBufferOffset,
                         normalize : true
->>>>>>> 8953a399
                     }];
 
                     if (mode === SceneMode.SCENE3D) {
@@ -1184,18 +1048,8 @@
     var scratchWritePosition = new Cartesian3();
     var scratchWriteAdjacency = new Cartesian4();
 
-<<<<<<< HEAD
-    /**
-     * @private
-     */
-    PolylineBucket.prototype.write = function(
-            positionArray, adjacencyArray, colorArray, pickColorArray, miscArray, misc2Array,
-            positionIndex, adjacencyIndex, colorIndex, miscIndex, misc2Index, context) {
-
-=======
     PolylineBucket.prototype.write = function(positionArray, adjacencyArray, pickColorArray, texCoordExpandWidthAndShowArray, positionIndex, adjacencyIndex, colorIndex, texCoordExpandWidthAndShowIndex, context) {
         var mode = this.mode;
->>>>>>> 8953a399
         var polylines = this.polylines;
         var length = polylines.length;
         for ( var i = 0; i < length; ++i) {
@@ -1233,19 +1087,6 @@
                 var segmentStart = j - count === 0;
                 var segmentEnd = j === count + lengths[segmentIndex] - 1;
                 var adjacencyAngles = computeAdjacencyAngles(position, j, positions, segmentStart, segmentEnd, scratchWriteAdjacency);
-
-                /*
-                var segmentLength;
-                if (j !== positionsLength - 1) {
-                    segmentLength = Cartesian3.subtract(position, positions[j + 1]).magnitude();
-                } else {
-                    segmentLength = Cartesian3.subtract(position, positions[j - 1]).magnitude();
-                }
-                */
-
-                if (j > 0) {
-                    segmentLength += Cartesian3.subtract(position, positions[j - 1]).magnitude();
-                }
 
                 for (var k = 0; k < 2; ++k) {
                     EncodedCartesian3.writeElements(scratchWritePosition, positionArray, positionIndex);
@@ -1267,33 +1108,15 @@
                     pickColorArray[colorIndex + 2] = pickColor.blue;
                     pickColorArray[colorIndex + 3] = 255;
 
-<<<<<<< HEAD
-                    miscArray[miscIndex] = j / (positionsLength - 1);  // s tex coord
-                    miscArray[miscIndex + 1] = 2 * k - 1;              // expand direction
-                    miscArray[miscIndex + 2] = width;
-                    miscArray[miscIndex + 3] = show;
-=======
                     texCoordExpandWidthAndShowArray[texCoordExpandWidthAndShowIndex] = j / (positionsLength - 1); // s tex coord
                     texCoordExpandWidthAndShowArray[texCoordExpandWidthAndShowIndex + 1] = 2 * k - 1;             // expand direction
                     texCoordExpandWidthAndShowArray[texCoordExpandWidthAndShowIndex + 2] = width;
                     texCoordExpandWidthAndShowArray[texCoordExpandWidthAndShowIndex + 3] = show;
->>>>>>> 8953a399
-
-                    //misc2Array[misc2Index] = 1.0 / (positionsLength - 1);
-                    //misc2Array[misc2Index + 1] = segmentLength;
-
-                    misc2Array[misc2Index] = segmentLength;
-                    misc2Array[misc2Index + 1] = lengthMeters;
 
                     positionIndex += 6;
                     adjacencyIndex += 8;
                     colorIndex += 4;
-<<<<<<< HEAD
-                    miscIndex += 4;
-                    misc2Index += 2;
-=======
                     texCoordExpandWidthAndShowIndex += 4;
->>>>>>> 8953a399
                 }
             }
         }
@@ -1571,79 +1394,6 @@
         }
     };
 
-<<<<<<< HEAD
-    var scratchColorAlpha = new Color();
-    var scratchColorArray = new Array(1);
-    var scratchOutlineColorArray = new Array(1);
-
-    /**
-     * @private
-     */
-    PolylineBucket.prototype.writeColorUpdate = function(positionIndex, polyline, buffer) {
-        var positionsLength = polyline._actualLength;
-        if (positionsLength) {
-            positionIndex += this._getPolylineStartIndex(polyline);
-
-            var colors = polyline.getColors();
-            var colorIncrement = 1;
-            if (typeof colors === 'undefined' || colors.length !== positionsLength) {
-                colors = scratchColorArray;
-                colors[0] = polyline.getDefaultColor();
-                colorIncrement = 0;
-            }
-
-            var outlineColors = polyline.getOutlineColors();
-            var outlineColorIncrement = 1;
-            if (typeof outlineColors === 'undefined' || outlineColors.length !== positionsLength) {
-                outlineColors = scratchOutlineColorArray;
-                outlineColors[0] = polyline.getDefaultOutlineColor();
-                outlineColorIncrement = 0;
-            }
-
-            var index = 0;
-            var colorIndex = 0;
-            var outlineColorIndex = 0;
-
-            var colorsArray = new Float32Array(4 * positionsLength * 2);
-            for ( var j = 0; j < positionsLength; ++j) {
-                var color = colors[colorIndex];
-                var outlineColor = outlineColors[outlineColorIndex];
-                scratchColorAlpha.red = color.alpha;
-                scratchColorAlpha.green = outlineColor.alpha;
-
-                var encodedColor = Color.encode(color);
-                var encodedOutlineColor = Color.encode(outlineColor);
-                var encodedAlpha = Color.encode(scratchColorAlpha);
-
-                for (var k = 0; k < 2; ++k) {
-                    colorsArray[index] = encodedColor;
-                    colorsArray[index + 1] = encodedOutlineColor;
-                    colorsArray[index + 2] = encodedAlpha;
-                    index += 4;
-                }
-
-                colorIndex += colorIncrement;
-                outlineColorIndex += outlineColorIncrement;
-            }
-            buffer.copyFromArrayView(colorsArray, 4 * Float32Array.BYTES_PER_ELEMENT * positionIndex * 2);
-        }
-    };
-
-    /**
-     * @private
-     */
-    PolylineBucket.prototype.writeMiscUpdate = function(positionIndex, polyline, miscBuffer, misc2Buffer) {
-        var positionsLength = polyline._actualLength;
-        if (positionsLength) {
-            positionIndex += this._getPolylineStartIndex(polyline);
-            var positions = this._getPositions(polyline);
-            var show = polyline.getShow();
-            var width = polyline.getWidth();
-            var miscArray = new Float32Array(4 * positionsLength * 2);
-            var misc2Array = new Float32Array(2 * positionsLength * 2);
-            var miscIndex = 0;
-            var misc2Index = 0;
-=======
     PolylineBucket.prototype.writeTexCoordExpandWidthAndShowUpdate = function(positionIndex, polyline, buffer) {
         var positionsLength = polyline._actualLength;
         if (positionsLength) {
@@ -1652,37 +1402,17 @@
             var width = polyline.getWidth();
             var texCoordExpandWidthAndShowArray = new Float32Array(4 * positionsLength * 2);
             var texCoordExpandWidthAndShowIndex = 0;
->>>>>>> 8953a399
             for ( var j = 0; j < positionsLength; ++j) {
-                var segmentLength;
-                if (j !== positionsLength - 1) {
-                    segmentLength = Cartesian3.subtract(positions[j], positions[j + 1]).magnitude();
-                } else {
-                    segmentLength = Cartesian3.subtract(position[j], positions[j - 1]).magnitude();
-                }
-
                 for (var k = 0; k < 2; ++k) {
                     texCoordExpandWidthAndShowArray[texCoordExpandWidthAndShowIndex] = j / (positionsLength - 1);  // s tex coord
                     texCoordExpandWidthAndShowArray[texCoordExpandWidthAndShowIndex + 1] = 2 * k - 1;              // expand direction
                     texCoordExpandWidthAndShowArray[texCoordExpandWidthAndShowIndex + 2] = width;
                     texCoordExpandWidthAndShowArray[texCoordExpandWidthAndShowIndex + 3] = show;
 
-<<<<<<< HEAD
-                    misc2Array[misc2Index] = 1.0 / positionsLength;
-                    misc2Array[misc2Index + 1] = segmentLength;
-
-                    miscIndex += 4;
-                    misc2Index += 2;
-                }
-            }
-            miscBuffer.copyFromArrayView(miscArray, 4 * Float32Array.BYTES_PER_ELEMENT * positionIndex * 2);
-            misc2Buffer.copyFromArrayView(misc2Array, 2 * Float32Array.BYTES_PER_ELEMENT * positionIndex * 2);
-=======
                     texCoordExpandWidthAndShowIndex += 4;
                 }
             }
             buffer.copyFromArrayView(texCoordExpandWidthAndShowArray, 4 * Float32Array.BYTES_PER_ELEMENT * positionIndex * 2);
->>>>>>> 8953a399
         }
     };
 
