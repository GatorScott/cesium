--- conflicted
+++ resolved
@@ -21,11 +21,7 @@
         '../Renderer/Context',
         '../Renderer/ClearCommand',
         './Camera',
-<<<<<<< HEAD
-        './CameraMouseController',
-=======
         './ScreenSpaceCameraController',
->>>>>>> a5eafa41
         './CompositePrimitive',
         './CullingVolume',
         './AnimationCollection',
@@ -56,11 +52,7 @@
         Context,
         ClearCommand,
         Camera,
-<<<<<<< HEAD
-        CameraMouseController,
-=======
         ScreenSpaceCameraController,
->>>>>>> a5eafa41
         CompositePrimitive,
         CullingVolume,
         AnimationCollection,
@@ -86,11 +78,7 @@
         this._primitives = new CompositePrimitive();
         this._pickFramebuffer = undefined;
         this._camera = new Camera(canvas);
-<<<<<<< HEAD
-        this._cameraMouseController = new CameraMouseController(canvas, this._camera.controller);
-=======
         this._screenSpaceCameraController = new ScreenSpaceCameraController(canvas, this._camera.controller);
->>>>>>> a5eafa41
 
         this._animations = new AnimationCollection();
 
@@ -200,13 +188,8 @@
      * DOC_TBA
      * @memberof Scene
      */
-<<<<<<< HEAD
-    Scene.prototype.getCameraMouseController = function() {
-        return this._cameraMouseController;
-=======
     Scene.prototype.getScreenSpaceCameraController = function() {
         return this._screenSpaceCameraController;
->>>>>>> a5eafa41
     };
 
     /**
@@ -234,13 +217,6 @@
         return this._animations;
     };
 
-<<<<<<< HEAD
-=======
-    /**
-     * DOC_TBA
-     * @memberof Scene
-     */
->>>>>>> a5eafa41
     function clearPasses(passes) {
         passes.color = false;
         passes.pick = false;
@@ -461,36 +437,24 @@
             time = new JulianDate();
         }
 
-<<<<<<< HEAD
-=======
         // Destroy released shaders once every 120 frames to avoid thrashing the cache
         if (this._shaderFrameCount++ === 120) {
             this._shaderFrameCount = 0;
             this._context.getShaderCache().destroyReleasedShaderPrograms();
         }
 
->>>>>>> a5eafa41
         this._animations.update();
 
         var us = this.getUniformState();
         var frameState = this._frameState;
 
-<<<<<<< HEAD
-=======
         this._camera.controller.update(frameState);
         this._screenSpaceCameraController.update(this._frameState);
 
->>>>>>> a5eafa41
         var frameNumber = CesiumMath.incrementWrap(us.getFrameNumber(), 15000000.0, 1.0);
         updateFrameState(this, frameNumber, time);
         frameState.passes.color = true;
         frameState.passes.overlay = true;
-<<<<<<< HEAD
-
-        this._camera.controller.update(frameState);
-        this._cameraMouseController.update(frameState);
-=======
->>>>>>> a5eafa41
     };
 
     /**
@@ -638,11 +602,7 @@
      * @memberof Scene
      */
     Scene.prototype.destroy = function() {
-<<<<<<< HEAD
-        this._cameraMouseController = this._cameraMouseController && this._cameraMouseController.destroy();
-=======
         this._screenSpaceCameraController = this._screenSpaceCameraController && this._screenSpaceCameraController.destroy();
->>>>>>> a5eafa41
         this._pickFramebuffer = this._pickFramebuffer && this._pickFramebuffer.destroy();
         this._primitives = this._primitives && this._primitives.destroy();
         this.skyBox = this.skyBox && this.skyBox.destroy();
