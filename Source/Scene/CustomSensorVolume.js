/*global define*/
define([
        '../Core/DeveloperError',
        '../Core/Color',
        '../Core/combine',
        '../Core/destroyObject',
        '../Core/FAR',
        '../Core/Math',
        '../Core/Cartesian3',
        '../Core/Matrix4',
        '../Core/ComponentDatatype',
        '../Core/PrimitiveType',
        '../Core/BoundingSphere',
        '../Renderer/BufferUsage',
<<<<<<< HEAD
        '../Renderer/BlendingState',
=======
        '../Renderer/BlendEquation',
        '../Renderer/BlendFunction',
        '../Renderer/Command',
        '../Renderer/CommandLists',
>>>>>>> b1d93562
        './Material',
        '../Shaders/Noise',
        '../Shaders/SensorVolume',
        '../Shaders/CustomSensorVolumeVS',
        '../Shaders/CustomSensorVolumeFS',
        './SceneMode'
    ], function(
        DeveloperError,
        Color,
        combine,
        destroyObject,
        FAR,
        CesiumMath,
        Cartesian3,
        Matrix4,
        ComponentDatatype,
        PrimitiveType,
        BoundingSphere,
        BufferUsage,
<<<<<<< HEAD
        BlendingState,
=======
        BlendEquation,
        BlendFunction,
        Command,
        CommandLists,
>>>>>>> b1d93562
        Material,
        ShadersNoise,
        ShadersSensorVolume,
        CustomSensorVolumeVS,
        CustomSensorVolumeFS,
        SceneMode) {
    "use strict";

    var attributeIndices = {
        position : 0,
        normal : 1
    };

    /**
     * DOC_TBA
     *
     * @alias CustomSensorVolume
     * @constructor
     *
     * @see SensorVolumeCollection#addCustom
     */
    var CustomSensorVolume = function(template) {
        var t = template || {};

        this._pickId = undefined;
        this._pickIdThis = t._pickIdThis || this;

        this._colorCommand = new Command();
        this._pickCommand = new Command();
        this._commandLists = new CommandLists();

        this._colorCommand.primitiveType = this._pickCommand.primitiveType = PrimitiveType.TRIANGLES;
        this._colorCommand.boundingVolume = this._pickCommand.boundingVolume = new BoundingSphere();

        /**
         * <code>true</code> if this sensor will be shown; otherwise, <code>false</code>
         *
         * @type Boolean
         */
        this.show = (typeof t.show === 'undefined') ? true : t.show;

        /**
         * When <code>true</code>, a polyline is shown where the sensor outline intersections the central body.  The default is <code>true</code>.
         *
         * @type Boolean
         *
         * @see CustomSensorVolume#intersectionColor
         */
        this.showIntersection = (typeof t.showIntersection === 'undefined') ? true : t.showIntersection;

        /**
         * <p>
         * Determines if a sensor intersecting the ellipsoid is drawn through the ellipsoid and potentially out
         * to the other side, or if the part of the sensor intersecting the ellipsoid stops at the ellipsoid.
         * </p>
         * <p>
         * The default is <code>false</code>, meaning the sensor will not go through the ellipsoid.
         * </p>
         *
         * @type Boolean
         */
        this.showThroughEllipsoid = (typeof t.showThroughEllipsoid === 'undefined') ? false : t.showThroughEllipsoid;

        /**
         * The 4x4 transformation matrix that transforms this sensor from model to world coordinates.  In it's model
         * coordinates, the sensor's principal direction is along the positive z-axis.  The clock angle, sometimes
         * called azimuth, is the angle in the sensor's X-Y plane measured from the positive X-axis toward the positive
         * Y-axis.  The cone angle, sometimes called elevation, is the angle out of the X-Y plane along the positive Z-axis.
         * This matrix is available to GLSL vertex and fragment shaders via
         * {@link czm_model} and derived uniforms.
         * <br /><br />
         * <div align='center'>
         * <img src='images/CustomSensorVolume.setModelMatrix.png' /><br />
         * Model coordinate system for a custom sensor
         * </div>
         *
         * @type Matrix4
         *
         * @see czm_model
         *
         * @example
         * // The sensor's vertex is located on the surface at -75.59777 degrees longitude and 40.03883 degrees latitude.
         * // The sensor's opens upward, along the surface normal.
         * var center = ellipsoid.cartographicToCartesian(Cartographic.fromDegrees(-75.59777, 40.03883));
         * sensor.modelMatrix = Transforms.eastNorthUpToFixedFrame(center);
         */
        this.modelMatrix = t.modelMatrix || Matrix4.IDENTITY.clone();

        /**
         * <p>
         * Determines if the sensor is affected by lighting, i.e., if the sensor is bright on the
         * day side of the globe, and dark on the night side.  When <code>true</code>, the sensor
         * is affected by lighting; when <code>false</code>, the sensor is uniformly shaded regardless
         * of the sun position.
         * </p>
         * <p>
         * The default is <code>true</code>.
         * </p>
         */
        this.affectedByLighting = this._affectedByLighting = (typeof t.affectedByLighting !== 'undefined') ? t.affectedByLighting : true;

        /**
         * DOC_TBA
         *
         * @type BufferUsage
         */
        this.bufferUsage = t.bufferUsage || BufferUsage.STATIC_DRAW;
        this._bufferUsage = t.bufferUsage || BufferUsage.STATIC_DRAW;

        /**
         * DOC_TBA
         *
         * @type Number
         */
        this.radius = (typeof t.radius === 'undefined') ? Number.POSITIVE_INFINITY : t.radius;

        this._directions = undefined;
        this._directionsDirty = false;
        this.setDirections(t.directions);

        /**
         * DOC_TBA
         */
        this.material = (typeof t.material !== 'undefined') ? t.material : Material.fromType(undefined, Material.ColorType);
        this._material = undefined;

        /**
         * The color of the polyline where the sensor outline intersects the central body.  The default is {@link Color.WHITE}.
         *
         * @type Color
         *
         * @see CustomSensorVolume#showIntersection
         */
        this.intersectionColor = (typeof t.intersectionColor !== 'undefined') ? Color.clone(t.intersectionColor) : Color.clone(Color.WHITE);

        /**
         * DOC_TBA
         *
         * @type Number
         */
        this.erosion = (typeof t.erosion === 'undefined') ? 1.0 : t.erosion;

        var that = this;
        this._uniforms = {
            u_model : function() {
                return that.modelMatrix;
            },
            u_showThroughEllipsoid : function() {
                return that.showThroughEllipsoid;
            },
            u_showIntersection : function() {
                return that.showIntersection;
            },
            u_sensorRadius : function() {
                return isFinite(that.radius) ? that.radius : FAR;
            },
            u_intersectionColor : function() {
                return that.intersectionColor;
            },
            u_erosion : function() {
                return that.erosion;
            }
        };

        this._mode = SceneMode.SCENE3D;
    };

    /**
     * DOC_TBA
     *
     * @memberof CustomSensorVolume
     *
     * @see CustomSensorVolume#getDirections
     */
    CustomSensorVolume.prototype.setDirections = function(directions) {
        this._directions = directions;
        this._directionsDirty = true;
    };

    /**
     * DOC_TBA
     *
     * @memberof CustomSensorVolume
     *
     * @see CustomSensorVolume#setDirections
     */
    CustomSensorVolume.prototype.getDirections = function() {
        return this._directions;
    };

    CustomSensorVolume.prototype._computePositions = function() {
        var directions = this._directions;
        var length = directions.length;
        var positions = new Float32Array(3 * length);
        var r = isFinite(this.radius) ? this.radius : FAR;

        var boundingVolumePositions = [Cartesian3.ZERO];

        for ( var i = length - 2, j = length - 1, k = 0; k < length; i = j++, j = k++) {
            // PERFORMANCE_IDEA:  We can avoid redundant operations for adjacent edges.
            var n0 = Cartesian3.fromSpherical(directions[i]);
            var n1 = Cartesian3.fromSpherical(directions[j]);
            var n2 = Cartesian3.fromSpherical(directions[k]);

            // Extend position so the volume encompasses the sensor's radius.
            var theta = Math.max(Cartesian3.angleBetween(n0, n1), Cartesian3.angleBetween(n1, n2));
            var distance = r / Math.cos(theta * 0.5);
            var p = n1.multiplyByScalar(distance);

            positions[(j * 3) + 0] = p.x;
            positions[(j * 3) + 1] = p.y;
            positions[(j * 3) + 2] = p.z;

            boundingVolumePositions.push(p);
        }

        BoundingSphere.fromPoints(boundingVolumePositions, this._colorCommand.boundingVolume);

        return positions;
    };

    CustomSensorVolume.prototype._createVertexArray = function(context) {
        var positions = this._computePositions();

        var length = this._directions.length;
        var vertices = new Float32Array(2 * 3 * 3 * length);

        var k = 0;
        for ( var i = length - 1, j = 0; j < length; i = j++) {
            var p0 = new Cartesian3(positions[(i * 3) + 0], positions[(i * 3) + 1], positions[(i * 3) + 2]);
            var p1 = new Cartesian3(positions[(j * 3) + 0], positions[(j * 3) + 1], positions[(j * 3) + 2]);
            var n = p1.cross(p0).normalize(); // Per-face normals

            vertices[k++] = 0.0; // Sensor vertex
            vertices[k++] = 0.0;
            vertices[k++] = 0.0;
            vertices[k++] = n.x;
            vertices[k++] = n.y;
            vertices[k++] = n.z;

            vertices[k++] = p1.x;
            vertices[k++] = p1.y;
            vertices[k++] = p1.z;
            vertices[k++] = n.x;
            vertices[k++] = n.y;
            vertices[k++] = n.z;

            vertices[k++] = p0.x;
            vertices[k++] = p0.y;
            vertices[k++] = p0.z;
            vertices[k++] = n.x;
            vertices[k++] = n.y;
            vertices[k++] = n.z;
        }

        var vertexBuffer = context.createVertexBuffer(new Float32Array(vertices), this.bufferUsage);
        var stride = 2 * 3 * Float32Array.BYTES_PER_ELEMENT;

        var attributes = [{
            index : attributeIndices.position,
            vertexBuffer : vertexBuffer,
            componentsPerAttribute : 3,
            componentDatatype : ComponentDatatype.FLOAT,
            offsetInBytes : 0,
            strideInBytes : stride
        }, {
            index : attributeIndices.normal,
            vertexBuffer : vertexBuffer,
            componentsPerAttribute : 3,
            componentDatatype : ComponentDatatype.FLOAT,
            offsetInBytes : 3 * Float32Array.BYTES_PER_ELEMENT,
            strideInBytes : stride
        }];

        return context.createVertexArray(attributes);
    };

    /**
     * DOC_TBA
     *
     * @memberof CustomSensorVolume
     *
     * @exception {DeveloperError} this.radius must be greater than or equal to zero.
     */
    CustomSensorVolume.prototype.update = function(context, frameState, commandList) {
        this._mode = frameState.mode;
        if (!this.show || this._mode !== SceneMode.SCENE3D) {
            return;
        }

        if (this.radius < 0.0) {
            throw new DeveloperError('this.radius must be greater than or equal to zero.');
        }

        // Initial render state creation
<<<<<<< HEAD
        if (!this._rs) {
            this._rs = context.createRenderState({
=======
        if (typeof this._colorCommand.renderState === 'undefined') {
            this._colorCommand.renderState = this._pickCommand.renderState = context.createRenderState({
                blending : {
                    enabled : true,
                    equationRgb : BlendEquation.ADD,
                    equationAlpha : BlendEquation.ADD,
                    functionSourceRgb : BlendFunction.SOURCE_ALPHA,
                    functionSourceAlpha : BlendFunction.SOURCE_ALPHA,
                    functionDestinationRgb : BlendFunction.ONE_MINUS_SOURCE_ALPHA,
                    functionDestinationAlpha : BlendFunction.ONE_MINUS_SOURCE_ALPHA
                },
>>>>>>> b1d93562
                depthTest : {
                    enabled : true
                },
                depthMask : false,
                blending : BlendingState.ALPHA_BLEND
            });
        }
        // This would be better served by depth testing with a depth buffer that does not
        // include the ellipsoid depth - or a g-buffer containing an ellipsoid mask
        // so we can selectively depth test.
        this._colorCommand.renderState.depthTest.enabled = !this.showThroughEllipsoid;

        // Recreate vertex buffer when directions change
        if ((this._directionsDirty) || (this._bufferUsage !== this.bufferUsage)) {
            this._directionsDirty = false;
            this._bufferUsage = this.bufferUsage;
            this._va = this._va && this._va.destroy();

            var directions = this._directions;
            if (directions && (directions.length >= 3)) {
                this._colorCommand.vertexArray = this._pickCommand.vertexArray = this._createVertexArray(context);
            }
        }

        if (typeof this._colorCommand.vertexArray === 'undefined') {
            return;
        }

        var pass = frameState.passes;
        this._colorCommand.modelMatrix = this._pickCommand.modelMatrix = this.modelMatrix;
        this._commandLists.removeAll();
        if (pass.color) {
            var materialChanged = typeof this._material === 'undefined' ||
            this._material !== this.material ||
            this._affectedByLighting !== this.affectedByLighting;

            // Recompile shader when material changes
            if (materialChanged) {
                this.material = (typeof this.material !== 'undefined') ? this.material : Material.fromType(context, Material.ColorType);
                this._material = this.material;
                this._affectedByLighting = this.affectedByLighting;

                var fsSource =
                    '#line 0\n' +
                    ShadersNoise +
                    '#line 0\n' +
                    ShadersSensorVolume +
                    '#line 0\n' +
                    this._material.shaderSource +
                    (this._affectedByLighting ? '#define AFFECTED_BY_LIGHTING 1\n' : '') +
                    '#line 0\n' +
                    CustomSensorVolumeFS;

                this._colorCommand.shaderProgram = this._colorCommand.shaderProgram && this._colorCommand.shaderProgram.release();
                this._colorCommand.shaderProgram = context.getShaderCache().getShaderProgram(CustomSensorVolumeVS, fsSource, attributeIndices);

                this._colorCommand.uniformMap = combine([this._uniforms, this._material._uniforms], false, false);
            }

            this._commandLists.colorList.push(this._colorCommand);
        }
        if (pass.pick) {
            if (typeof this._pickId === 'undefined') {
                // Since this ignores all other materials, if a material does discard, the sensor will still be picked.
                var fsPickSource =
                    '#define RENDER_FOR_PICK 1\n' +
                    '#line 0\n' +
                    ShadersSensorVolume +
                    '#line 0\n' +
                    CustomSensorVolumeFS;

                this._pickCommand.shaderProgram = context.getShaderCache().getShaderProgram(CustomSensorVolumeVS, fsPickSource, attributeIndices);
                this._pickId = context.createPickId(this._pickIdThis);

                var that = this;
                this._pickCommand.uniformMap = combine([this._uniforms, {
                    u_pickColor : function() {
                        return that._pickId.normalizedRgba;
                    }
                }], false, false);
            }

            this._commandLists.pickList.push(this._pickCommand);
        }

        if (!this._commandLists.empty()) {
            commandList.push(this._commandLists);
        }
    };

    /**
     * DOC_TBA
     * @memberof CustomSensorVolume
     */
    CustomSensorVolume.prototype.isDestroyed = function() {
        return false;
    };

    /**
     * DOC_TBA
     * @memberof CustomSensorVolume
     */
    CustomSensorVolume.prototype.destroy = function() {
        this._colorCommand.vertexArray = this._colorCommand.vertexArray && this._colorCommand.vertexArray.destroy();
        this._colorCommand.shaderProgram = this._colorCommand.shaderProgram && this._colorCommand.shaderProgram.release();
        this._pickCommand.shaderProgram = this._pickCommand.shaderProgram && this._pickCommand.shaderProgram.release();
        this._pickId = this._pickId && this._pickId.destroy();
        return destroyObject(this);
    };

    return CustomSensorVolume;
});<|MERGE_RESOLUTION|>--- conflicted
+++ resolved
@@ -12,14 +12,9 @@
         '../Core/PrimitiveType',
         '../Core/BoundingSphere',
         '../Renderer/BufferUsage',
-<<<<<<< HEAD
         '../Renderer/BlendingState',
-=======
-        '../Renderer/BlendEquation',
-        '../Renderer/BlendFunction',
         '../Renderer/Command',
         '../Renderer/CommandLists',
->>>>>>> b1d93562
         './Material',
         '../Shaders/Noise',
         '../Shaders/SensorVolume',
@@ -39,14 +34,9 @@
         PrimitiveType,
         BoundingSphere,
         BufferUsage,
-<<<<<<< HEAD
         BlendingState,
-=======
-        BlendEquation,
-        BlendFunction,
         Command,
         CommandLists,
->>>>>>> b1d93562
         Material,
         ShadersNoise,
         ShadersSensorVolume,
@@ -342,22 +332,8 @@
         }
 
         // Initial render state creation
-<<<<<<< HEAD
-        if (!this._rs) {
-            this._rs = context.createRenderState({
-=======
         if (typeof this._colorCommand.renderState === 'undefined') {
             this._colorCommand.renderState = this._pickCommand.renderState = context.createRenderState({
-                blending : {
-                    enabled : true,
-                    equationRgb : BlendEquation.ADD,
-                    equationAlpha : BlendEquation.ADD,
-                    functionSourceRgb : BlendFunction.SOURCE_ALPHA,
-                    functionSourceAlpha : BlendFunction.SOURCE_ALPHA,
-                    functionDestinationRgb : BlendFunction.ONE_MINUS_SOURCE_ALPHA,
-                    functionDestinationAlpha : BlendFunction.ONE_MINUS_SOURCE_ALPHA
-                },
->>>>>>> b1d93562
                 depthTest : {
                     enabled : true
                 },
