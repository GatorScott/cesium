--- conflicted
+++ resolved
@@ -372,11 +372,7 @@
             var colorCommand = this._colorCommand;
 
             // Recompile shader when material changes
-<<<<<<< HEAD
-            if (materialChanged) {
-=======
             if (materialChanged || typeof colorCommand.shaderProgram === 'undefined') {
->>>>>>> f67e7ea2
                 var fsSource =
                     '#line 0\n' +
                     ShadersSensorVolume +
@@ -401,11 +397,7 @@
             }
 
             // Recompile shader when material changes
-<<<<<<< HEAD
-            if (materialChanged || typeof this._pickCommand.shaderProgram === 'undefined') {
-=======
             if (materialChanged || typeof pickCommand.shaderProgram === 'undefined') {
->>>>>>> f67e7ea2
                 var pickFS = createPickFragmentShaderSource(
                     '#line 0\n' +
                     ShadersSensorVolume +
@@ -420,11 +412,7 @@
                 var that = this;
                 pickCommand.uniformMap = combine([this._uniforms, this._material._uniforms, {
                     czm_pickColor : function() {
-<<<<<<< HEAD
-                        return that._pickId.normalizedRgba;
-=======
                         return that._pickId.color;
->>>>>>> f67e7ea2
                     }
                 }], false, false);
             }
