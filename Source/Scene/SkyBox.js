/*global define*/
define([
        '../Core/BoxTessellator',
        '../Core/Cartesian3',
        '../Core/destroyObject',
        '../Core/DeveloperError',
        '../Core/Matrix4',
        '../Core/MeshFilters',
        '../Core/PrimitiveType',
        '../Renderer/loadCubeMap',
        '../Renderer/BufferUsage',
        '../Renderer/DrawCommand',
        '../Renderer/BlendingState',
        '../Scene/SceneMode',
        '../Shaders/SkyBoxVS',
        '../Shaders/SkyBoxFS'
    ], function(
        BoxTessellator,
        Cartesian3,
        destroyObject,
        DeveloperError,
        Matrix4,
        MeshFilters,
        PrimitiveType,
        loadCubeMap,
        BufferUsage,
        DrawCommand,
        BlendingState,
        SceneMode,
        SkyBoxVS,
        SkyBoxFS) {
    "use strict";

    /**
     * A sky box around the scene to draw stars.  The sky box is defined using the True Equator Mean Equinox (TEME) axes.
     * <p>
     * This is only supported in 3D.  The sky box is faded out when morphing to 2D or Columbus view.
     * </p>
     *
     * @alias SkyBox
     * @constructor
     *
<<<<<<< HEAD
     * @exception {DeveloperError} cubeMapUrls is required and must have positiveX, negativeX, positiveY, negativeY, positiveZ, and negativeZ properties.
     * @exception {DeveloperError} cubeMapUrls properties must all be the same type.
=======
     * @param {Object} sources The source URL or <code>Image</code> object for each of the six cube map faces.  See the example below.
     *
     * @exception {DeveloperError} sources is required and must have positiveX, negativeX, positiveY, negativeY, positiveZ, and negativeZ properties.
     * @exception {DeveloperError} sources properties must all be the same type.
     *
     * @example
     * scene.skyBox = new SkyBox({
     *     positiveX : 'skybox_px.png',
     *     negativeX : 'skybox_nx.png',
     *     positiveY : 'skybox_py.png',
     *     negativeY : 'skybox_ny.png',
     *     positiveZ : 'skybox_pz.png',
     *     negativeZ : 'skybox_nz.png'
     * });
     *
     * @see Scene#skyBox
     * @see Transforms.computeTemeToPseudoFixedMatrix
>>>>>>> c232e191
     */
    var SkyBox = function(sources) {
        if ((typeof sources === 'undefined') ||
            (typeof sources.positiveX === 'undefined') ||
            (typeof sources.negativeX === 'undefined') ||
            (typeof sources.positiveY === 'undefined') ||
            (typeof sources.negativeY === 'undefined') ||
            (typeof sources.positiveZ === 'undefined') ||
            (typeof sources.negativeZ === 'undefined')) {
            throw new DeveloperError('sources is required and must have positiveX, negativeX, positiveY, negativeY, positiveZ, and negativeZ properties.');
        }

        if ((typeof sources.positiveX !== typeof sources.negativeX) ||
            (typeof sources.positiveX !== typeof sources.positiveY) ||
            (typeof sources.positiveX !== typeof sources.negativeY) ||
            (typeof sources.positiveX !== typeof sources.positiveZ) ||
            (typeof sources.positiveX !== typeof sources.negativeZ)) {
            throw new DeveloperError('sources properties must all be the same type.');
        }

        if ((typeof cubeMapUrls.positiveX !== typeof cubeMapUrls.negativeX) ||
            (typeof cubeMapUrls.positiveX !== typeof cubeMapUrls.positiveY) ||
            (typeof cubeMapUrls.positiveX !== typeof cubeMapUrls.negativeY) ||
            (typeof cubeMapUrls.positiveX !== typeof cubeMapUrls.positiveZ) ||
            (typeof cubeMapUrls.positiveX !== typeof cubeMapUrls.negativeZ)) {
            throw new DeveloperError('cubeMapUrls properties must all be the same type.');
        }

        this._command = new DrawCommand();
        this._cubeMap = undefined;
        this._sources = sources;

        /**
         * Determines if the sky box will be shown.
         * <p>
         * The default is <code>true</code>.
         * </p>
         *
         * @type Boolean
         */
        this.show = true;

        /**
         * Determines if the sky box will be shown.
         * <p>
         * The default is <code>true</code>.
         * </p>
         *
         * @type Boolean
         */
        this.show = true;

        /**
         * The current morph transition time between 2D/Columbus View and 3D,
         * with 0.0 being 2D or Columbus View and 1.0 being 3D.
         *
         * @type Number
         */
        this.morphTime = 1.0;
    };

    /**
     * Returns the sources used to create the cube map faces: an object
     * with <code>positiveX</code>, <code>negativeX</code>, <code>positiveY</code>,
     * <code>negativeY</code>, <code>positiveZ</code>, and <code>negativeZ</code> properties.
     * These are either URLs or <code>Image</code> objects, depending on how the sky box
     * was constructed.
     *
     * @memberof SkyBox
     *
     * @return {Object} The sources used to create the cube map faces.
     */
    SkyBox.prototype.getSources = function() {
        return this._sources;
    };

    /**
     * @private
     */
    SkyBox.prototype.update = function(context, frameState) {
        if (!this.show) {
            return undefined;
        }

        if ((frameState.mode !== SceneMode.SCENE3D) &&
            (frameState.mode !== SceneMode.MORPHING)) {
            return undefined;
        }

        // The sky box is only rendered during the color pass; it is not pickable, it doesn't cast shadows, etc.
        if (!frameState.passes.color) {
            return undefined;
        }

        var command = this._command;

        if (typeof command.vertexArray === 'undefined') {
<<<<<<< HEAD
            var cubeMapUrls = this._cubeMapUrls;

            if (typeof cubeMapUrls.positiveX === 'string') {
                // Given urls for cube-map images.  Load them.
                var that = this;
                loadCubeMap(context, this._cubeMapUrls).then(function(cubeMap) {
                    that._cubeMap = cubeMap;

                    command.uniformMap = {
                        u_cubeMap: function() {
                            return cubeMap;
                        },
                        u_morphTime : function() {
                            return that.morphTime;
                        }
                    };
                });
            } else {
                this._cubeMap = context.createCubeMap({
                    source : cubeMapUrls
                });

                command.uniformMap = {
                    u_cubeMap: function() {
                        return cubeMap;
                    },
                    u_morphTime : function() {
                        return that.morphTime;
                    }
                };
            }
=======
            var sources = this._sources;
            var that = this;

            if (typeof sources.positiveX === 'string') {
                // Given urls for cube-map images.  Load them.
                loadCubeMap(context, this._sources).then(function(cubeMap) {
                    that._cubeMap = cubeMap;
                });
            } else {
                this._cubeMap = context.createCubeMap({
                    source : sources
                });
            }

            command.uniformMap = {
                u_cubeMap: function() {
                    return that._cubeMap;
                },
                u_morphTime : function() {
                    return that.morphTime;
                }
            };
>>>>>>> c232e191

            var mesh = BoxTessellator.compute({
                dimensions : new Cartesian3(2.0, 2.0, 2.0)
            });
            var attributeIndices = MeshFilters.createAttributeIndices(mesh);

            command.primitiveType = PrimitiveType.TRIANGLES;
            command.modelMatrix = Matrix4.IDENTITY.clone();
            command.vertexArray = context.createVertexArrayFromMesh({
                mesh: mesh,
                attributeIndices: attributeIndices,
                bufferUsage: BufferUsage.STATIC_DRAW
            });
            command.shaderProgram = context.getShaderCache().getShaderProgram(SkyBoxVS, SkyBoxFS, attributeIndices);
            command.renderState = context.createRenderState({
                blending : BlendingState.ALPHA_BLEND
            });
        }

        if (typeof this._cubeMap === 'undefined') {
            return undefined;
        }

        return command;
    };

    /**
     * Returns true if this object was destroyed; otherwise, false.
     * <br /><br />
     * If this object was destroyed, it should not be used; calling any function other than
     * <code>isDestroyed</code> will result in a {@link DeveloperError} exception.
     *
     * @memberof SkyBox
     *
     * @return {Boolean} <code>true</code> if this object was destroyed; otherwise, <code>false</code>.
     *
     * @see SkyBox#destroy
     */
    SkyBox.prototype.isDestroyed = function() {
        return false;
    };

    /**
     * Destroys the WebGL resources held by this object.  Destroying an object allows for deterministic
     * release of WebGL resources, instead of relying on the garbage collector to destroy this object.
     * <br /><br />
     * Once an object is destroyed, it should not be used; calling any function other than
     * <code>isDestroyed</code> will result in a {@link DeveloperError} exception.  Therefore,
     * assign the return value (<code>undefined</code>) to the object as done in the example.
     *
     * @memberof SkyBox
     *
     * @return {undefined}
     *
     * @exception {DeveloperError} This object was destroyed, i.e., destroy() was called.
     *
     * @see SkyBox#isDestroyed
     *
     * @example
     * skyBox = skyBox && skyBox.destroy();
     */
    SkyBox.prototype.destroy = function() {
        var command = this._command;
        command.vertexArray = command.vertexArray && command.vertexArray.destroy();
        command.shaderProgram = command.shaderProgram && command.shaderProgram.release();
        this._cubeMap = this._cubeMap && this._cubeMap.destroy();
        return destroyObject(this);
    };

    return SkyBox;
});<|MERGE_RESOLUTION|>--- conflicted
+++ resolved
@@ -40,10 +40,6 @@
      * @alias SkyBox
      * @constructor
      *
-<<<<<<< HEAD
-     * @exception {DeveloperError} cubeMapUrls is required and must have positiveX, negativeX, positiveY, negativeY, positiveZ, and negativeZ properties.
-     * @exception {DeveloperError} cubeMapUrls properties must all be the same type.
-=======
      * @param {Object} sources The source URL or <code>Image</code> object for each of the six cube map faces.  See the example below.
      *
      * @exception {DeveloperError} sources is required and must have positiveX, negativeX, positiveY, negativeY, positiveZ, and negativeZ properties.
@@ -61,7 +57,6 @@
      *
      * @see Scene#skyBox
      * @see Transforms.computeTemeToPseudoFixedMatrix
->>>>>>> c232e191
      */
     var SkyBox = function(sources) {
         if ((typeof sources === 'undefined') ||
@@ -82,14 +77,6 @@
             throw new DeveloperError('sources properties must all be the same type.');
         }
 
-        if ((typeof cubeMapUrls.positiveX !== typeof cubeMapUrls.negativeX) ||
-            (typeof cubeMapUrls.positiveX !== typeof cubeMapUrls.positiveY) ||
-            (typeof cubeMapUrls.positiveX !== typeof cubeMapUrls.negativeY) ||
-            (typeof cubeMapUrls.positiveX !== typeof cubeMapUrls.positiveZ) ||
-            (typeof cubeMapUrls.positiveX !== typeof cubeMapUrls.negativeZ)) {
-            throw new DeveloperError('cubeMapUrls properties must all be the same type.');
-        }
-
         this._command = new DrawCommand();
         this._cubeMap = undefined;
         this._sources = sources;
@@ -159,39 +146,6 @@
         var command = this._command;
 
         if (typeof command.vertexArray === 'undefined') {
-<<<<<<< HEAD
-            var cubeMapUrls = this._cubeMapUrls;
-
-            if (typeof cubeMapUrls.positiveX === 'string') {
-                // Given urls for cube-map images.  Load them.
-                var that = this;
-                loadCubeMap(context, this._cubeMapUrls).then(function(cubeMap) {
-                    that._cubeMap = cubeMap;
-
-                    command.uniformMap = {
-                        u_cubeMap: function() {
-                            return cubeMap;
-                        },
-                        u_morphTime : function() {
-                            return that.morphTime;
-                        }
-                    };
-                });
-            } else {
-                this._cubeMap = context.createCubeMap({
-                    source : cubeMapUrls
-                });
-
-                command.uniformMap = {
-                    u_cubeMap: function() {
-                        return cubeMap;
-                    },
-                    u_morphTime : function() {
-                        return that.morphTime;
-                    }
-                };
-            }
-=======
             var sources = this._sources;
             var that = this;
 
@@ -214,7 +168,6 @@
                     return that.morphTime;
                 }
             };
->>>>>>> c232e191
 
             var mesh = BoxTessellator.compute({
                 dimensions : new Cartesian3(2.0, 2.0, 2.0)
