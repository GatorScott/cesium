/*global define*/
define([
        '../ThirdParty/when',
        '../Core/loadImage',
        '../Core/DeveloperError',
        '../Core/createGuid',
        '../Core/clone',
        '../Core/Color',
        '../Core/combine',
        '../Core/defaultValue',
        '../Core/destroyObject',
        '../Core/Cartesian2',
        '../Core/Matrix2',
        '../Core/Matrix3',
        '../Core/Matrix4',
        '../Renderer/Texture',
        '../Renderer/CubeMap',
        '../Shaders/Materials/AsphaltMaterial',
        '../Shaders/Materials/BlobMaterial',
        '../Shaders/Materials/BrickMaterial',
        '../Shaders/Materials/BumpMapMaterial',
        '../Shaders/Materials/CementMaterial',
        '../Shaders/Materials/CheckerboardMaterial',
        '../Shaders/Materials/DotMaterial',
        '../Shaders/Materials/FacetMaterial',
        '../Shaders/Materials/FresnelMaterial',
        '../Shaders/Materials/GrassMaterial',
        '../Shaders/Materials/GridMaterial',
        '../Shaders/Materials/NormalMapMaterial',
        '../Shaders/Materials/ReflectionMaterial',
        '../Shaders/Materials/RefractionMaterial',
        '../Shaders/Materials/StripeMaterial',
        '../Shaders/Materials/TieDyeMaterial',
        '../Shaders/Materials/Water',
        '../Shaders/Materials/WoodMaterial',
        '../Shaders/Materials/RimLightingMaterial',
        '../Shaders/Materials/ErosionMaterial',
        '../Shaders/Materials/FadeMaterial',
        '../Shaders/Materials/PolylineArrowMaterial',
<<<<<<< HEAD
        '../Shaders/Materials/PolylineOutlineMaterial',
        '../Shaders/Materials/PolylineStippleMaterial'
=======
        '../Shaders/Materials/PolylineGlowMaterial',
        '../Shaders/Materials/PolylineOutlineMaterial'
>>>>>>> 8e2fcd7e
    ], function(
        when,
        loadImage,
        DeveloperError,
        createGuid,
        clone,
        Color,
        combine,
        defaultValue,
        destroyObject,
        Cartesian2,
        Matrix2,
        Matrix3,
        Matrix4,
        Texture,
        CubeMap,
        AsphaltMaterial,
        BlobMaterial,
        BrickMaterial,
        BumpMapMaterial,
        CementMaterial,
        CheckerboardMaterial,
        DotMaterial,
        FacetMaterial,
        FresnelMaterial,
        GrassMaterial,
        GridMaterial,
        NormalMapMaterial,
        ReflectionMaterial,
        RefractionMaterial,
        StripeMaterial,
        TieDyeMaterial,
        WaterMaterial,
        WoodMaterial,
        RimLightingMaterial,
        ErosionMaterial,
        FadeMaterial,
        PolylineArrowMaterial,
<<<<<<< HEAD
        PolylineOutlineMaterial,
        PolylineStippleMaterial) {
=======
        PolylineGlowMaterial,
        PolylineOutlineMaterial) {
>>>>>>> 8e2fcd7e
    "use strict";

    /**
     * A Material defines surface appearance through a combination of diffuse, specular,
     * normal, emission, and alpha components. These values are specified using a
     * JSON schema called Fabric which gets parsed and assembled into glsl shader code
     * behind-the-scenes. Check out the <a href='https://github.com/AnalyticalGraphicsInc/cesium/wiki/Fabric'>wiki page</a>
     * for more details on Fabric.
     * <br /><br />
     * <style type="text/css">
     *  #materialDescriptions code {
     *      font-weight: normal;
     *      font-family: Consolas, 'Lucida Console', Monaco, monospace;
     *      color: #A35A00;
     *  }
     *  #materialDescriptions ul, #materialDescriptions ul ul {
     *      list-style-type: none;
     *  }
     *  #materialDescriptions ul ul {
     *      margin-bottom: 10px;
     *  }
     *  #materialDescriptions ul ul li {
     *      font-weight: normal;
     *      color: #000000;
     *      text-indent: -2em;
     *      margin-left: 2em;
     *  }
     *  #materialDescriptions ul li {
     *      font-weight: bold;
     *      color: #0053CF;
     *  }
     * </style>
     *
     * Base material types and their uniforms:
     * <div id='materialDescriptions'>
     * <ul>
     *  <li>Color</li>
     *  <ul>
     *      <li><code>color</code>:  rgba color object.</li>
     *  </ul>
     *  <li>Image</li>
     *  <ul>
     *      <li><code>image</code>:  path to image.</li>
     *      <li><code>repeat</code>:  Object with x and y values specifying the number of times to repeat the image.</li>
     *  </ul>
     *  <li>DiffuseMap</li>
     *  <ul>
     *      <li><code>image</code>:  path to image.</li>
     *      <li><code>channels</code>:  Three character string containing any combination of r, g, b, and a for selecting the desired image channels.</li>
     *      <li><code>repeat</code>:  Object with x and y values specifying the number of times to repeat the image.</li>
     *  </ul>
     *  <li>AlphaMap</li>
     *  <ul>
     *      <li><code>image</code>:  path to image.</li>
     *      <li><code>channel</code>:  One character string containing r, g, b, or a for selecting the desired image channel. </li>
     *      <li><code>repeat</code>:  Object with x and y values specifying the number of times to repeat the image.</li>
     *  </ul>
     *  <li>SpecularMap</li>
     *  <ul>
     *      <li><code>image</code>: path to image.</li>
     *      <li><code>channel</code>: One character string containing r, g, b, or a for selecting the desired image channel. </li>
     *      <li><code>repeat</code>: Object with x and y values specifying the number of times to repeat the image.</li>
     *  </ul>
     *  <li>EmissionMap</li>
     *  <ul>
     *      <li><code>image</code>:  path to image.</li>
     *      <li><code>channels</code>:  Three character string containing any combination of r, g, b, and a for selecting the desired image channels. </li>
     *      <li><code>repeat</code>:  Object with x and y values specifying the number of times to repeat the image.</li>
     *  </ul>
     *  <li>BumpMap</li>
     *  <ul>
     *      <li><code>image</code>:  path to image.</li>
     *      <li><code>channel</code>:  One character string containing r, g, b, or a for selecting the desired image channel. </li>
     *      <li><code>repeat</code>:  Object with x and y values specifying the number of times to repeat the image.</li>
     *      <li><code>strength</code>:  Bump strength value between 0.0 and 1.0 where 0.0 is small bumps and 1.0 is large bumps.</li>
     *  </ul>
     *  <li>NormalMap</li>
     *  <ul>
     *      <li><code>image</code>:  path to image.</li>
     *      <li><code>channels</code>:  Three character string containing any combination of r, g, b, and a for selecting the desired image channels. </li>
     *      <li><code>repeat</code>:  Object with x and y values specifying the number of times to repeat the image.</li>
     *      <li><code>strength</code>:  Bump strength value between 0.0 and 1.0 where 0.0 is small bumps and 1.0 is large bumps.</li>
     *  </ul>
     *  <li>Reflection</li>
     *  <ul>
     *      <li><code>cubeMap</code>:  Object with positiveX, negativeX, positiveY, negativeY, positiveZ, and negativeZ image paths. </li>
     *      <li><code>channels</code>:  Three character string containing any combination of r, g, b, and a for selecting the desired image channels.</li>
     *  </ul>
     *  <li>Refraction</li>
     *  <ul>
     *      <li><code>cubeMap</code>:  Object with positiveX, negativeX, positiveY, negativeY, positiveZ, and negativeZ image paths. </li>
     *      <li><code>channels</code>:  Three character string containing any combination of r, g, b, and a for selecting the desired image channels.</li>
     *      <li><code>indexOfRefractionRatio</code>:  Number representing the refraction strength where 1.0 is the lowest and 0.0 is the highest.</li>
     *  </ul>
     *  <li>Fresnel</li>
     *  <ul>
     *      <li><code>reflection</code>:  Reflection Material.</li>
     *      <li><code>refraction</code>:  Refraction Material.</li>
     *  </ul>
     *  <li>Brick</li>
     *  <ul>
     *      <li><code>brickColor</code>:  rgba color object for the brick color.</li>
     *      <li><code>mortarColor</code>:  rgba color object for the mortar color.</li>
     *      <li><code>brickSize</code>:  Number between 0.0 and 1.0 where 0.0 is many small bricks and 1.0 is one large brick.</li>
     *      <li><code>brickPct</code>:  Number for the ratio of brick to mortar where 0.0 is all mortar and 1.0 is all brick.</li>
     *      <li><code>brickRoughness</code>:  Number between 0.0 and 1.0 representing how rough the brick looks.</li>
     *      <li><code>mortarRoughness</code>:  Number between 0.0 and 1.0 representing how rough the mortar looks.</li>
     *  </ul>
     *  <li>Wood</li>
     *  <ul>
     *      <li><code>lightWoodColor</code>:  rgba color object for the wood's base color.</li>
     *      <li><code>darkWoodColor</code>:  rgba color object for the color of rings in the wood.</li>
     *      <li><code>ringFrequency</code>:  Number for the frequency of rings in the wood.</li>
     *      <li><code>noiseScale</code>:  Object with x and y values specifying the noisiness of the ring patterns in both directions.</li>
     *  </ul>
     *  <li>Asphalt</li>
     *  <ul>
     *      <li><code>asphaltColor</code>:  rgba color object for the asphalt's color.</li>
     *      <li><code>bumpSize</code>:  Number for the size of the asphalt's bumps.</li>
     *      <li><code>roughness</code>:  Number that controls how rough the asphalt looks.</li>
     *  </ul>
     *  <li>Cement</li>
     *  <ul>
     *  <li><code>cementColor</code>:  rgba color object for the cement's color. </li>
     *  <li><code>grainScale</code>:  Number for the size of rock grains in the cement. </li>
     *  <li><code>roughness</code>:  Number that controls how rough the cement looks.</li>
     *  </ul>
     *  <li>Grass</li>
     *  <ul>
     *      <li><code>grassColor</code>:  rgba color object for the grass' color. </li>
     *      <li><code>dirtColor</code>:  rgba color object for the dirt's color. </li>
     *      <li><code>patchiness</code>:  Number that controls the size of the color patches in the grass.</li>
     *  </ul>
     *  <li>Grid</li>
     *  <ul>
     *      <li><code>color</code>:  rgba color object for the whole material.</li>
     *      <li><code>cellAlpha</code>: Alpha value for the cells between grid lines.  This will be combined with color.alpha.</li>
     *      <li><code>lineCount</code>:  Object with x and y values specifying the number of columns and rows respectively.</li>
     *      <li><code>lineThickness</code>:  Object with x and y values specifying the thickness of grid lines (in pixels where available).</li>
     *  </ul>
     *  <li>Stripe</li>
     *  <ul>
     *      <li><code>horizontal</code>:  Boolean that determines if the stripes are horizontal or vertical.</li>
     *      <li><code>lightColor</code>:  rgba color object for the stripe's light alternating color.</li>
     *      <li><code>darkColor</code>:  rgba color object for the stripe's dark alternating color.</li>
     *      <li><code>offset</code>:  Number that controls the stripe offset from the edge.</li>
     *      <li><code>repeat</code>:  Number that controls the total number of stripes, half light and half dark.</li>
     *  </ul>
     *  <li>Checkerboard</li>
     *  <ul>
     *      <li><code>lightColor</code>:  rgba color object for the checkerboard's light alternating color.</li>
     *      <li><code>darkColor</code>: rgba color object for the checkerboard's dark alternating color.</li>
     *      <li><code>repeat</code>:  Object with x and y values specifying the number of columns and rows respectively.</li>
     *  </ul>
     *  <li>Dot</li>
     *  <ul>
     *      <li><code>lightColor</code>:  rgba color object for the dot color.</li>
     *      <li><code>darkColor</code>:  rgba color object for the background color.</li>
     *      <li><code>repeat</code>:  Object with x and y values specifying the number of columns and rows of dots respectively.</li>
     *  </ul>
     *  <li>TieDye</li>
     *  <ul>
     *      <li><code>lightColor</code>:  rgba color object for the light color.</li>
     *      <li><code>darkColor</code>:  rgba color object for the dark color.</li>
     *      <li><code>frequency</code>:  Number that controls the frequency of the pattern.</li>
     *  </ul>
     *  <li>Facet</li>
     *  <ul>
     *      <li><code>lightColor</code>:  rgba color object for the light color.</li>
     *      <li><code>darkColor</code>:  rgba color object for the dark color.</li>
     *      <li><code>frequency</code>:  Number that controls the frequency of the pattern.</li>
     *  </ul>
     *  <li>Blob</li>
     *  <ul>
     *      <li><code>lightColor</code>:  rgba color object for the light color.</li>
     *      <li><code>darkColor</code>:  rgba color object for the dark color.</li>
     *      <li><code>frequency</code>:  Number that controls the frequency of the pattern.</li>
     *  </ul>
     *  <li>Water</li>
     *  <ul>
     *      <li><code>baseWaterColor</code>:  rgba color object base color of the water.</li>
     *      <li><code>blendColor</code>:  rgba color object used when blending from water to non-water areas.</li>
     *      <li><code>specularMap</code>:  Single channel texture used to indicate areas of water.</li>
     *      <li><code>normalMap</code>:  Normal map for water normal perturbation.</li>
     *      <li><code>frequency</code>:  Number that controls the number of waves.</li>
     *      <li><code>normalMap</code>:  Normal map for water normal perturbation.</li>
     *      <li><code>animationSpeed</code>:  Number that controls the animations speed of the water.</li>
     *      <li><code>amplitude</code>:  Number that controls the amplitude of water waves.</li>
     *      <li><code>specularIntensity</code>:  Number that controls the intensity of specular reflections.</li>
     *  </ul>
     *  <li>RimLighting</li>
     *  <ul>
     *      <li><code>color</code>:  diffuse color and alpha.</li>
     *      <li><code>rimColor</code>:  diffuse color and alpha of the rim.</li>
     *      <li><code>width</code>:  Number that determines the rim's width.</li>
     *  </ul>
     *  <li>Erosion</li>
     *  <ul>
     *      <li><code>color</code>:  diffuse color and alpha.</li>
     *      <li><code>time</code>:  Time of erosion.  1.0 is no erosion; 0.0 is fully eroded.</li>
     *  </ul>
     *  <li>Fade</li>
     *  <ul>
     *      <li><code>fadeInColor</code>: diffuse color and alpha at <code>time</code></li>
     *      <li><code>fadeOutColor</code>: diffuse color and alpha at <code>maximumDistance<code> from <code>time</code></li>
     *      <li><code>maximumDistance</code>: Number between 0.0 and 1.0 where the <code>fadeInColor</code> becomes the <code>fadeOutColor</code>. A value of 0.0 gives the entire material a color of <code>fadeOutColor</code> and a value of 1.0 gives the the entire material a color of <code>fadeInColor</code></li>
     *      <li><code>repeat</code>: true if the fade should wrap around the texture coodinates.</li>
     *      <li><code>fadeDirection</code>: Object with x and y values specifying if the fade should be in the x and y directions.</li>
     *      <li><code>time</code>: Object with x and y values between 0.0 and 1.0 of the <code>fadeInColor</code> position</li>
     *  </ul>
     *  <li>PolylineArrow</li>
     *  <ul>
     *      <li><code>color</code>: diffuse color and alpha.</li>
     *  </ul>
     *  <li>PolylineGlow</li>
     *  <ul>
     *      <li><code>color</code>: color and maximum alpha for the glow on the line.</li>
     *      <li><code>glowPower</code>: strength of the glow, as a percentage of the total line width (less than 1.0).</li>
     *  </ul>
     *  <li>PolylineOutline</li>
     *  <ul>
     *      <li><code>color</code>: diffuse color and alpha for the interior of the line.</li>
     *      <li><code>outlineColor</code>: diffuse color and alpha for the outline.</li>
     *      <li><code>outlineWidth</code>: width of the outline in pixels.</li>
     *  </ul>
     * </ul>
     * </div>
     *
     * @alias Material
     *
     * @param {Context} description.context The context used to create textures if the material uses them.
     * @param {Boolean} [description.strict = false] Throws errors for issues that would normally be ignored, including unused uniforms or materials.
     * @param {Object} description.fabric The fabric JSON used to generate the material.
     *
     * @constructor
     *
     * @exception {DeveloperError} fabric: uniform has invalid type.
     * @exception {DeveloperError} fabric: uniforms and materials cannot share the same property.
     * @exception {DeveloperError} fabric: cannot have source and components in the same section.
     * @exception {DeveloperError} fabric: property name is not valid. It should be 'type', 'materials', 'uniforms', 'components', or 'source'.
     * @exception {DeveloperError} fabric: property name is not valid. It should be 'diffuse', 'specular', 'shininess', 'normal', 'emission', or 'alpha'.
     * @exception {DeveloperError} image: context is not defined.
     * @exception {DeveloperError} strict: shader source does not use string.
     * @exception {DeveloperError} strict: shader source does not use uniform.
     * @exception {DeveloperError} strict: shader source does not use material.
     *
     * @example
     * // Create a color material with fromType:
     * polygon.material = Material.fromType(context, 'Color');
     * polygon.material.uniforms.color = {
     *     red : 1.0,
     *     green : 1.0,
     *     blue : 0.0
     *     alpha : 1.0
     * };
     *
     * // Create the default material:
     * polygon.material = new Material();
     *
     * // Create a color material with full Fabric notation:
     * polygon.material = new Material({
     *     context : context,
     *     fabric : {
     *         type : 'Color',
     *         uniforms : {
     *             color : {
     *                 red : 1.0,
     *                 green : 1.0,
     *                 blue : 0.0,
     *                 alpha : 1.0
     *             }
     *         }
     *     }
     * });
     *
     * @see <a href='https://github.com/AnalyticalGraphicsInc/cesium/wiki/Fabric'>Fabric wiki page</a> for a more detailed description of Fabric.
     *
     * @demo <a href="http://cesium.agi.com/Cesium/Apps/Sandcastle/index.html?src=Materials.html">Cesium Sandcastle Materials Demo</a>
     */
    var Material = function(description) {
        /**
         * The material type. Can be an existing type or a new type. If no type is specified in fabric, type is a GUID.
         * @type String
         */
        this.type = undefined;

        /**
         * The glsl shader source for this material.
         * @type String
         */
        this.shaderSource = undefined;

        /**
         * Maps sub-material names to Material objects.
         * @type Object
         */
        this.materials = undefined;

        /**
         * Maps uniform names to their values.
         * @type Object
         */
        this.uniforms = undefined;
        this._uniforms = undefined;

        this._context = undefined;
        this._strict = undefined;
        this._template = undefined;
        this._count = undefined;

        initializeMaterial(description, this);
        Object.defineProperty(this, 'type', {
            value : this.type,
            writable : false
        });

        if (typeof Material._uniformList[this.type] === 'undefined') {
            Material._uniformList[this.type] = Object.keys(this._uniforms);
        }
    };

    // Cached list of combined uniform names indexed by type.
    // Used to get the list of uniforms in the same order.
    Material._uniformList = {};

    /**
     * Creates a new material using an existing material type.
     * <br /><br />
     * Shorthand for: new Material({context : context, fabric : {type : type}});
     *
     * @param {Context} context The context used to create textures if the material uses them.
     * @param {String} type The base material type.
     *
     * @returns {Material} New material object.
     *
     * @exception {DeveloperError} material with that type does not exist.
     *
     * @example
     * var material = Material.fromType(context, 'Color');
     * material.uniforms.color = vec4(1.0, 0.0, 0.0, 1.0);
     */
    Material.fromType = function(context, type) {
        if (typeof Material._materialCache.getMaterial(type) === 'undefined') {
            throw new DeveloperError('material with type \'' + type + '\' does not exist.');
        }
        return new Material({
            context : context,
            fabric : {
                type : type
            }
        });
    };

    /**
    * Returns true if this object was destroyed; otherwise, false.
    * <br /><br />
    * If this object was destroyed, it should not be used; calling any function other than
    * <code>isDestroyed</code> will result in a {@link DeveloperError} exception.
    *
    * @memberof Material
    *
    * @returns {Boolean} True if this object was destroyed; otherwise, false.
    *
    * @see Material#destroy
    */
    Material.prototype.isDestroyed = function() {
        return false;
    };

    /**
     * Destroys the WebGL resources held by this object.  Destroying an object allows for deterministic
     * release of WebGL resources, instead of relying on the garbage collector to destroy this object.
     * <br /><br />
     * Once an object is destroyed, it should not be used; calling any function other than
     * <code>isDestroyed</code> will result in a {@link DeveloperError} exception.  Therefore,
     * assign the return value (<code>undefined</code>) to the object as done in the example.
     *
     * @memberof Material
     *
     * @returns {undefined}
     *
     * @exception {DeveloperError} This object was destroyed, i.e., destroy() was called.
     *
     * @see Material#isDestroyed
     *
     * @example
     * material = material && material.destroy();
     */
    Material.prototype.destroy = function() {
        var materials = this.materials;
        var uniforms = this.uniforms;
        for ( var uniformId in uniforms) {
            if (uniforms.hasOwnProperty(uniformId)) {
                var uniformValue = uniforms[uniformId];
                if (uniformValue instanceof Texture || uniformValue instanceof CubeMap) {
                    Material._textureCache.releaseTexture(this, uniformValue);
                }
            }
        }
        for ( var material in materials) {
            if (materials.hasOwnProperty(material)) {
                materials[material].destroy();
            }
        }
        return destroyObject(this);
    };

    function initializeMaterial(description, result) {
        description = defaultValue(description, defaultValue.EMPTY_OBJECT);
        result._context = description.context;
        result._strict = defaultValue(description.strict, false);
        result._count = defaultValue(description.count, 0);
        result._template = clone(defaultValue(description.fabric, defaultValue.EMPTY_OBJECT));
        result._template.uniforms = clone(defaultValue(result._template.uniforms, defaultValue.EMPTY_OBJECT));
        result._template.materials = clone(defaultValue(result._template.materials, defaultValue.EMPTY_OBJECT));

        result.type = typeof result._template.type !== 'undefined' ? result._template.type : createGuid();

        result.shaderSource = '';
        result.materials = {};
        result.uniforms = {};
        result._uniforms = {};

        // If the cache contains this material type, build the material template off of the stored template.
        var cachedTemplate = Material._materialCache.getMaterial(result.type);
        if (typeof cachedTemplate !== 'undefined') {
            var template = clone(cachedTemplate, true);
            result._template = combine([result._template, template]);
        }

        // Make sure the template has no obvious errors. More error checking happens later.
        checkForTemplateErrors(result);

        // If the material has a new type, add it to the cache.
        if (typeof cachedTemplate === 'undefined') {
            Material._materialCache.addMaterial(result.type, result._template);
        }

        createMethodDefinition(result);
        createUniforms(result);
        createSubMaterials(result);
    }

    function checkForValidProperties(object, properties, result, throwNotFound) {
        if (typeof object !== 'undefined') {
            for ( var property in object) {
                if (object.hasOwnProperty(property)) {
                    var hasProperty = properties.indexOf(property) !== -1;
                    if ((throwNotFound && !hasProperty) || (!throwNotFound && hasProperty)) {
                        result(property, properties);
                    }
                }
            }
        }
    }

    function invalidNameError(property, properties) {
        var errorString = 'fabric: property name \'' + property + '\' is not valid. It should be ';
        for ( var i = 0; i < properties.length; i++) {
            var propertyName = '\'' + properties[i] + '\'';
            errorString += (i === properties.length - 1) ? ('or ' + propertyName + '.') : (propertyName + ', ');
        }
        throw new DeveloperError(errorString);
    }

    function duplicateNameError(property, properties) {
        var errorString = 'fabric: uniforms and materials cannot share the same property \'' + property + '\'';
        throw new DeveloperError(errorString);
    }

    var templateProperties = ['type', 'materials', 'uniforms', 'components', 'source'];
    var componentProperties = ['diffuse', 'specular', 'shininess', 'normal', 'emission', 'alpha'];

    function checkForTemplateErrors(material) {
        var template = material._template;
        var uniforms = template.uniforms;
        var materials = template.materials;
        var components = template.components;

        // Make sure source and components do not exist in the same template.
        if ((typeof components !== 'undefined') && (typeof template.source !== 'undefined')) {
            throw new DeveloperError('fabric: cannot have source and components in the same template.');
        }

        // Make sure all template and components properties are valid.
        checkForValidProperties(template, templateProperties, invalidNameError, true);
        checkForValidProperties(components, componentProperties, invalidNameError, true);

        // Make sure uniforms and materials do not share any of the same names.
        var materialNames = [];
        for ( var property in materials) {
            if (materials.hasOwnProperty(property)) {
                materialNames.push(property);
            }
        }
        checkForValidProperties(uniforms, materialNames, duplicateNameError, false);
    }

    // Create the czm_getMaterial method body using source or components.
    function createMethodDefinition(material) {
        var components = material._template.components;
        var source = material._template.source;
        if (typeof source !== 'undefined') {
            material.shaderSource += source + '\n';
        } else {
            material.shaderSource += 'czm_material czm_getMaterial(czm_materialInput materialInput)\n{\n';
            material.shaderSource += 'czm_material material = czm_getDefaultMaterial(materialInput);\n';
            if (typeof components !== 'undefined') {
                for ( var component in components) {
                    if (components.hasOwnProperty(component)) {
                        material.shaderSource += 'material.' + component + ' = ' + components[component] + ';\n';
                    }
                }
            }
            material.shaderSource += 'return material;\n}\n';
        }
    }

    function createUniforms(material) {
        var uniforms = material._template.uniforms;
        for ( var uniformId in uniforms) {
            if (uniforms.hasOwnProperty(uniformId)) {
                createUniform(material, uniformId);
            }
        }
    }

    // Writes uniform declarations to the shader file and connects uniform values with
    // corresponding material properties through the returnUniforms function.
    function createUniform(material, uniformId) {
        var strict = material._strict;
        var materialUniforms = material._template.uniforms;
        var uniformValue = materialUniforms[uniformId];
        var uniformType = getUniformType(uniformValue);
        if (typeof uniformType === 'undefined') {
            throw new DeveloperError('fabric: uniform \'' + uniformId + '\' has invalid type.');
        } else if (uniformType === 'channels') {
            if (replaceToken(material, uniformId, uniformValue, false) === 0 && strict) {
                throw new DeveloperError('strict: shader source does not use channels \'' + uniformId + '\'.');
            }
        } else {
            // If uniform type is an image, add image dimension uniforms.
            if (uniformType.indexOf('sampler') !== -1) {
                if (typeof material._context === 'undefined') {
                    throw new DeveloperError('image: context is not defined');
                }
            }
            // Since webgl doesn't allow texture dimension queries in glsl, create a uniform to do it.
            // Check if the shader source actually uses texture dimensions before creating the uniform.
            if (uniformType === 'sampler2D') {
                var imageDimensionsUniformName = uniformId + 'Dimensions';
                if (getNumberOfTokens(material, imageDimensionsUniformName) > 0) {
                    materialUniforms[imageDimensionsUniformName] = {
                        type : 'ivec3',
                        x : 1,
                        y : 1
                    };
                    createUniform(material, imageDimensionsUniformName);
                }
            }
            // Add uniform declaration to source code.
            var uniformPhrase = 'uniform ' + uniformType + ' ' + uniformId + ';\n';
            if (material.shaderSource.indexOf(uniformPhrase) === -1) {
                material.shaderSource = uniformPhrase + material.shaderSource;
            }

            var newUniformId = uniformId + '_' + material._count++;
            if (replaceToken(material, uniformId, newUniformId) === 1 && strict) {
                throw new DeveloperError('strict: shader source does not use uniform \'' + uniformId + '\'.');
            }
            // Set uniform value
            material.uniforms[uniformId] = uniformValue;
            material._uniforms[newUniformId] = returnUniform(material, uniformId, uniformType);
        }
    }

    // Checks for updates to material values to refresh the uniforms.
    var matrixMap = {
        'mat2' : Matrix2,
        'mat3' : Matrix3,
        'mat4' : Matrix4
    };
    function returnUniform(material, uniformId, originalUniformType) {
        return function() {
            var uniforms = material.uniforms;
            var uniformValue = uniforms[uniformId];
            var uniformType = getUniformType(uniformValue);

            if (originalUniformType === 'sampler2D' && (uniformType === originalUniformType || uniformValue instanceof Texture)) {
                if (uniformType === originalUniformType) {
                    uniformValue = Material._textureCache.registerTexture2DToMaterial(material, uniformId, uniformValue);
                }
                // Since texture dimensions can't be updated manually, update them when the texture is updated.
                var uniformDimensionsName = uniformId + 'Dimensions';
                if (uniforms.hasOwnProperty(uniformDimensionsName)) {
                    var uniformDimensions = uniforms[uniformDimensionsName];
                    uniformDimensions.x = uniformValue._width;
                    uniformDimensions.y = uniformValue._height;
                }
            } else if (originalUniformType === 'samplerCube' && (uniformType === originalUniformType || uniformValue instanceof CubeMap)) {
                if (uniformType === originalUniformType) {
                    uniformValue = Material._textureCache.registerCubeMapToMaterial(material, uniformId, uniformValue);
                }
            } else if (originalUniformType.indexOf('mat') !== -1 && (uniformType === originalUniformType || uniformValue instanceof matrixMap[originalUniformType])) {
                if (uniformType === originalUniformType) {
                    uniformValue = matrixMap[originalUniformType].fromColumnMajorArray(uniformValue);
                }
            } else if (typeof uniformType === 'undefined' || originalUniformType !== uniformType) {
                throw new DeveloperError('fabric: uniform \'' + uniformId + '\' has invalid value.');
            }
            uniforms[uniformId] = uniformValue;
            return uniforms[uniformId];
        };
    }

    // Determines the uniform type based on the uniform in the template.
    function getUniformType(uniformValue) {
        var uniformType = uniformValue.type;
        if (typeof uniformType === 'undefined') {
            var type = typeof uniformValue;
            if (type === 'number') {
                uniformType = 'float';
            } else if (type === 'boolean') {
                uniformType = 'bool';
            } else if (type === 'string') {
                if (/^([rgba]){1,4}$/i.test(uniformValue)) {
                    uniformType = 'channels';
                } else if (uniformValue === Material.DefaultCubeMapId) {
                    uniformType = 'samplerCube';
                } else {
                    uniformType = 'sampler2D';
                }
            } else if (type === 'object') {
                if (Array.isArray(uniformValue)) {
                    if (uniformValue.length === 4 || uniformValue.length === 9 || uniformValue.length === 16) {
                        uniformType = 'mat' + Math.sqrt(uniformValue.length);
                    }
                } else {
                    var numAttributes = 0;
                    for ( var attribute in uniformValue) {
                        if (uniformValue.hasOwnProperty(attribute)) {
                            numAttributes += 1;
                        }
                    }
                    if (numAttributes >= 2 && numAttributes <= 4) {
                        uniformType = 'vec' + numAttributes;
                    } else if (numAttributes === 6) {
                        uniformType = 'samplerCube';
                    }
                }
            }
        }
        return uniformType;
    }

    // Create all sub-materials by combining source and uniforms together.
    function createSubMaterials(material) {
        var context = material._context;
        var strict = material._strict;
        var subMaterialTemplates = material._template.materials;
        for ( var subMaterialId in subMaterialTemplates) {
            if (subMaterialTemplates.hasOwnProperty(subMaterialId)) {
                // Construct the sub-material.
                var subMaterial = new Material({
                    context : context,
                    strict : strict,
                    fabric : subMaterialTemplates[subMaterialId],
                    count : material._count
                });

                material._count = subMaterial._count;
                material._uniforms = combine([material._uniforms, subMaterial._uniforms]);
                material.materials[subMaterialId] = subMaterial;

                // Make the material's czm_getMaterial unique by appending the sub-material type.
                var originalMethodName = 'czm_getMaterial';
                var newMethodName = originalMethodName + '_' + material._count++;
                replaceToken(subMaterial, originalMethodName, newMethodName);
                material.shaderSource = subMaterial.shaderSource + material.shaderSource;

                // Replace each material id with an czm_getMaterial method call.
                var materialMethodCall = newMethodName + '(materialInput)';
                if (replaceToken(material, subMaterialId, materialMethodCall) === 0 && strict) {
                    throw new DeveloperError('strict: shader source does not use material \'' + subMaterialId + '\'.');
                }
            }
        }
    }

    // Used for searching or replacing a token in a material's shader source with something else.
    // If excludePeriod is true, do not accept tokens that are preceded by periods.
    // http://stackoverflow.com/questions/641407/javascript-negative-lookbehind-equivalent
    function replaceToken(material, token, newToken, excludePeriod) {
        excludePeriod = defaultValue(excludePeriod, true);
        var count = 0;
        var invalidCharacters = 'a-zA-Z0-9_';
        var suffixChars = '([' + invalidCharacters + '])?';
        var prefixChars = '([' + invalidCharacters + (excludePeriod ? '.' : '') + '])?';
        var regExp = new RegExp(prefixChars + token + suffixChars, 'g');
        material.shaderSource = material.shaderSource.replace(regExp, function($0, $1, $2) {
            if ($1 || $2) {
                return $0;
            }
            count += 1;
            return newToken;
        });
        return count;
    }

    function getNumberOfTokens(material, token, excludePeriod) {
        return replaceToken(material, token, token, excludePeriod);
    }

    Material._textureCache = {
        _pathsToMaterials : {},

        _pathsToTextures : {},

        _updateMaterialsOnLoad : function(texture, path) {
            this._pathsToTextures[path] = texture;
            var materialContainers = this._pathsToMaterials[path];
            for ( var i = 0; i < materialContainers.length; i++) {
                var materialContainer = materialContainers[i];
                var material = materialContainer.material;
                var property = materialContainer.property;
                this.releaseTexture(material, material.uniforms[property]);
                material.uniforms[property] = texture;
            }
        },

        releaseTexture : function(material, texture) {
            var pathsToTexture = this._pathsToTextures;
            for ( var path in pathsToTexture) {
                if (pathsToTexture[path] === texture) {
                    var materialsWithTexture = this._pathsToMaterials[path];
                    for ( var i = 0; i < materialsWithTexture.length; i++) {
                        if (materialsWithTexture[i].material === material) {
                            materialsWithTexture.splice(i, 1);
                            var numMaterialsWithTexture = materialsWithTexture.length;
                            if (numMaterialsWithTexture === 0) {
                                texture.destroy();
                                delete pathsToTexture.path;
                                delete materialsWithTexture.path;
                            }
                        }
                    }
                }
            }
        },

        registerCubeMapToMaterial : function(material, property, info) {
            var that = this;
            var texture;
            if (info === Material.DefaultCubeMapId) {
                texture = material._context.getDefaultCubeMap();
            } else {
                var path = info.positiveX + info.negativeX + info.positiveY + info.negativeY + info.positiveZ + info.negativeZ;
                this._pathsToMaterials[path] = defaultValue(this._pathsToMaterials[path], []);
                this._pathsToMaterials[path].push({
                    'material' : material,
                    'property' : property
                });
                texture = this._pathsToTextures[path];
                if (typeof texture === 'undefined') {
                    var oldTexture = material.uniforms[property];
                    var hasOldTexture = oldTexture instanceof CubeMap;
                    texture = hasOldTexture ? oldTexture : material._context.getDefaultCubeMap();
                    if (this._pathsToMaterials[path].length === 1) {
                        when.all([loadImage(info.positiveX), loadImage(info.negativeX), loadImage(info.positiveY), loadImage(info.negativeY), loadImage(info.positiveZ), loadImage(info.negativeZ)]).then(function(images) {
                            texture = material._context.createCubeMap({
                                source : {
                                    positiveX : images[0],
                                    negativeX : images[1],
                                    positiveY : images[2],
                                    negativeY : images[3],
                                    positiveZ : images[4],
                                    negativeZ : images[5]
                                }
                            });
                            that._updateMaterialsOnLoad(texture, path);
                        });
                    }
                }
            }
            return texture;
        },

        registerTexture2DToMaterial : function(material, property, info) {
            var that = this;
            var texture;
            if (info === Material.DefaultImageId) {
                texture = material._context.getDefaultTexture();
            } else {
                var path = info;
                this._pathsToMaterials[path] = defaultValue(this._pathsToMaterials[path], []);
                this._pathsToMaterials[path].push({
                    'material' : material,
                    'property' : property
                });
                texture = this._pathsToTextures[path];
                if (typeof texture === 'undefined') {
                    var oldTexture = material.uniforms[property];
                    var hasOldTexture = oldTexture instanceof Texture;
                    texture = hasOldTexture ? oldTexture : material._context.getDefaultTexture();
                    if (this._pathsToMaterials[path].length === 1) {
                        when(loadImage(path), function(image) {
                            texture = material._context.createTexture2D({
                                source : image
                            });
                            that._updateMaterialsOnLoad(texture, path);
                        });
                    }
                }
            }
            return texture;
        }
    };

    Material._materialCache = {
        _materials : {},
        addMaterial : function(type, materialTemplate) {
            this._materials[type] = materialTemplate;
        },
        getMaterial : function(type) {
            return this._materials[type];
        }
    };

    Material.DefaultImageId = 'czm_defaultImage';
    Material.DefaultCubeMapId = 'czm_defaultCubeMap';

    Material.ColorType = 'Color';
    Material._materialCache.addMaterial(Material.ColorType, {
        type : Material.ColorType,
        uniforms : {
            color : new Color(1.0, 0.0, 0.0, 0.5)
        },
        components : {
            diffuse : 'color.rgb',
            alpha : 'color.a'
        }
    });

    Material.ImageType = 'Image';
    Material._materialCache.addMaterial(Material.ImageType, {
        type : Material.ImageType,
        uniforms : {
            image : Material.DefaultImageId,
            repeat : new Cartesian2(1.0, 1.0)
        },
        components : {
            diffuse : 'texture2D(image, fract(repeat * materialInput.st)).rgb',
            alpha : 'texture2D(image, fract(repeat * materialInput.st)).a'
        }
    });

    Material.DiffuseMapType = 'DiffuseMap';
    Material._materialCache.addMaterial(Material.DiffuseMapType, {
        type : Material.DiffuseMapType,
        uniforms : {
            image : Material.DefaultImageId,
            channels : 'rgb',
            repeat : new Cartesian2(1.0, 1.0)
        },
        components : {
            diffuse : 'texture2D(image, fract(repeat * materialInput.st)).channels'
        }
    });

    Material.AlphaMapType = 'AlphaMap';
    Material._materialCache.addMaterial(Material.AlphaMapType, {
        type : Material.AlphaMapType,
        uniforms : {
            image : Material.DefaultImageId,
            channel : 'a',
            repeat : new Cartesian2(1.0, 1.0)
        },
        components : {
            alpha : 'texture2D(image, fract(repeat * materialInput.st)).channel'
        }
    });

    Material.SpecularMapType = 'SpecularMap';
    Material._materialCache.addMaterial(Material.SpecularMapType, {
        type : Material.SpecularMapType,
        uniforms : {
            image : Material.DefaultImageId,
            channel : 'r',
            repeat : new Cartesian2(1.0, 1.0)
        },
        components : {
            specular : 'texture2D(image, fract(repeat * materialInput.st)).channel'
        }
    });

    Material.EmissionMapType = 'EmissionMap';
    Material._materialCache.addMaterial(Material.EmissionMapType, {
        type : Material.EmissionMapType,
        uniforms : {
            image : Material.DefaultImageId,
            channels : 'rgb',
            repeat : new Cartesian2(1.0, 1.0)
        },
        components : {
            emission : 'texture2D(image, fract(repeat * materialInput.st)).channels'
        }
    });

    Material.BumpMapType = 'BumpMap';
    Material._materialCache.addMaterial(Material.BumpMapType, {
        type : Material.BumpMapType,
        uniforms : {
            image : Material.DefaultImageId,
            channel : 'r',
            strength : 0.8,
            repeat : new Cartesian2(1.0, 1.0)
        },
        source : BumpMapMaterial
    });

    Material.NormalMapType = 'NormalMap';
    Material._materialCache.addMaterial(Material.NormalMapType, {
        type : Material.NormalMapType,
        uniforms : {
            image : Material.DefaultImageId,
            channels : 'rgb',
            strength : 0.8,
            repeat : new Cartesian2(1.0, 1.0)
        },
        source : NormalMapMaterial
    });

    Material.ReflectionType = 'Reflection';
    Material._materialCache.addMaterial(Material.ReflectionType, {
        type : Material.ReflectionType,
        uniforms : {
            cubeMap : Material.DefaultCubeMapId,
            channels : 'rgb'
        },
        source : ReflectionMaterial
    });

    Material.RefractionType = 'Refraction';
    Material._materialCache.addMaterial(Material.RefractionType, {
        type : Material.RefractionType,
        uniforms : {
            cubeMap : Material.DefaultCubeMapId,
            channels : 'rgb',
            indexOfRefractionRatio : 0.9
        },
        source : RefractionMaterial
    });

    Material.FresnelType = 'Fresnel';
    Material._materialCache.addMaterial(Material.FresnelType, {
        type : Material.FresnelType,
        materials : {
            reflection : {
                type : Material.ReflectionType
            },
            refraction : {
                type : Material.RefractionType
            }
        },
        source : FresnelMaterial
    });

    Material.BrickType = 'Brick';
    Material._materialCache.addMaterial(Material.BrickType, {
        type : Material.BrickType,
        uniforms : {
            brickColor : new Color(0.6, 0.3, 0.1, 1.0),
            mortarColor : new Color(0.8, 0.8, 0.7, 1.0),
            brickSize : new Cartesian2(0.3, 0.15),
            brickPct : new Cartesian2(0.9, 0.85),
            brickRoughness : 0.2,
            mortarRoughness : 0.1
        },
        source : BrickMaterial
    });

    Material.WoodType = 'Wood';
    Material._materialCache.addMaterial(Material.WoodType, {
        type : Material.WoodType,
        uniforms : {
            lightWoodColor : new Color(0.6, 0.3, 0.1, 1.0),
            darkWoodColor : new Color(0.4, 0.2, 0.07, 1.0),
            ringFrequency : 3.0,
            noiseScale : new Cartesian2(0.7, 0.5),
            grainFrequency : 27.0
        },
        source : WoodMaterial
    });

    Material.AsphaltType = 'Asphalt';
    Material._materialCache.addMaterial(Material.AsphaltType, {
        type : Material.AsphaltType,
        uniforms : {
            asphaltColor : new Color(0.15, 0.15, 0.15, 1.0),
            bumpSize : 0.02,
            roughness : 0.2
        },
        source : AsphaltMaterial
    });

    Material.CementType = 'Cement';
    Material._materialCache.addMaterial(Material.CementType, {
        type : Material.CementType,
        uniforms : {
            cementColor : new Color(0.95, 0.95, 0.85, 1.0),
            grainScale : 0.01,
            roughness : 0.3
        },
        source : CementMaterial
    });

    Material.GrassType = 'Grass';
    Material._materialCache.addMaterial(Material.GrassType, {
        type : Material.GrassType,
        uniforms : {
            grassColor : new Color(0.25, 0.4, 0.1, 1.0),
            dirtColor : new Color(0.1, 0.1, 0.1, 1.0),
            patchiness : 1.5
        },
        source : GrassMaterial
    });

    Material.GridType = 'Grid';
    Material._materialCache.addMaterial(Material.GridType, {
        type : Material.GridType,
        uniforms : {
            color : new Color(0.0, 1.0, 0.0, 1.0),
            cellAlpha : 0.1,
            lineCount : new Cartesian2(8.0, 8.0),
            lineThickness : new Cartesian2(1.0, 1.0)
        },
        source : GridMaterial
    });

    Material.StripeType = 'Stripe';
    Material._materialCache.addMaterial(Material.StripeType, {
        type : Material.StripeType,
        uniforms : {
            horizontal : true,
            lightColor : new Color(1.0, 1.0, 1.0, 0.5),
            darkColor : new Color(0.0, 0.0, 1.0, 0.5),
            offset : 0.0,
            repeat : 5.0
        },
        source : StripeMaterial
    });

    Material.CheckerboardType = 'Checkerboard';
    Material._materialCache.addMaterial(Material.CheckerboardType, {
        type : Material.CheckerboardType,
        uniforms : {
            lightColor : new Color(1.0, 1.0, 1.0, 0.5),
            darkColor : new Color(0.0, 0.0, 0.0, 0.5),
            repeat : new Cartesian2(5.0, 5.0)
        },
        source : CheckerboardMaterial
    });

    Material.DotType = 'Dot';
    Material._materialCache.addMaterial(Material.DotType, {
        type : Material.DotType,
        uniforms : {
            lightColor : new Color(1.0, 1.0, 0.0, 0.75),
            darkColor : new Color(0.0, 1.0, 1.0, 0.75),
            repeat : new Cartesian2(5.0, 5.0)
        },
        source : DotMaterial
    });

    Material.TyeDyeType = 'TieDye';
    Material._materialCache.addMaterial(Material.TyeDyeType, {
        type : Material.TyeDyeType,
        uniforms : {
            lightColor : new Color(1.0, 1.0, 0.0, 0.75),
            darkColor : new Color(1.0, 0.0, 0.0, 0.75),
            frequency : 5.0
        },
        source : TieDyeMaterial
    });

    Material.FacetType = 'Facet';
    Material._materialCache.addMaterial(Material.FacetType, {
        type : Material.FacetType,
        uniforms : {
            lightColor : new Color(0.25, 0.25, 0.25, 0.75),
            darkColor : new Color(0.75, 0.75, 0.75, 0.75),
            frequency : 10.0
        },
        source : FacetMaterial
    });

    Material.BlobType = 'Blob';
    Material._materialCache.addMaterial(Material.BlobType, {
        type : Material.BlobType,
        uniforms : {
            lightColor : new Color(1.0, 1.0, 1.0, 0.5),
            darkColor : new Color(0.0, 0.0, 1.0, 0.5),
            frequency : 10.0
        },
        source : BlobMaterial
    });

    Material.WaterType = 'Water';
    Material._materialCache.addMaterial(Material.WaterType, {
        type : Material.WaterType,
        uniforms : {
            baseWaterColor : {
                red : 0.2,
                green : 0.3,
                blue : 0.6,
                alpha : 1.0
            },
            blendColor : {
                red : 0.0,
                green : 1.0,
                blue : 0.699,
                alpha : 1.0
            },
            specularMap : Material.DefaultImageId,
            normalMap : Material.DefaultImageId,
            frequency : 10.0,
            animationSpeed : 0.01,
            amplitude : 1.0,
            specularIntensity : 0.5,
            fadeFactor : 1.0
        },
        source : WaterMaterial
    });

    Material.RimLightingType = 'RimLighting';
    Material._materialCache.addMaterial(Material.RimLightingType, {
        type : Material.RimLightingType,
        uniforms : {
            color : new Color(1.0, 0.0, 0.0, 0.7),
            rimColor : new Color(1.0, 1.0, 1.0, 0.4),
            width : 0.3
        },
        source : RimLightingMaterial
    });

    Material.ErosionType = 'Erosion';
    Material._materialCache.addMaterial(Material.ErosionType, {
        type : Material.ErosionType,
        uniforms : {
            color : new Color(1.0, 0.0, 0.0, 0.5),
            time : 1.0
        },
        source : ErosionMaterial
    });

    Material.FadeType = 'Fade';
    Material._materialCache.addMaterial(Material.FadeType, {
        type : Material.FadeType,
        uniforms : {
            fadeInColor : new Color(1.0, 0.0, 0.0, 1.0),
            fadeOutColor : new Color(0.0, 0.0, 0.0, 0.0),
            maximumDistance : 0.5,
            repeat : true,
            fadeDirection : {
                x : true,
                y : true
            },
            time : new Cartesian2(0.5, 0.5)
        },
        source : FadeMaterial
    });

    Material.PolylineArrowType = 'PolylineArrow';
    Material._materialCache.addMaterial(Material.PolylineArrowType, {
        type : Material.PolylineArrowType,
        uniforms : {
            color : new Color(1.0, 1.0, 1.0, 1.0)
        },
        source : PolylineArrowMaterial
    });

    Material.PolylineGlowType = 'PolylineGlow';
    Material._materialCache.addMaterial(Material.PolylineGlowType, {
        type : Material.PolylineGlowType,
        uniforms : {
            color : new Color(0.0, 0.5, 1.0, 1.0),
            glowPower : 0.1
        },
        source : PolylineGlowMaterial
    });

    Material.PolylineOutlineType = 'PolylineOutline';
    Material._materialCache.addMaterial(Material.PolylineOutlineType, {
        type : Material.PolylineOutlineType,
        uniforms : {
            color : new Color(1.0, 1.0, 1.0, 1.0),
            outlineColor : new Color(1.0, 0.0, 0.0, 1.0),
            outlineWidth : 1.0
        },
        source : PolylineOutlineMaterial
    });

    Material.PolylineStippleType = 'PolylineStipple';
    Material._materialCache.addMaterial(Material.PolylineStippleType, {
        type : Material.PolylineStippleType,
        uniforms : {
            stippleWidth : 30.0,
            gapWidth : 20.0
        },
        source : PolylineStippleMaterial
    });

    return Material;
});<|MERGE_RESOLUTION|>--- conflicted
+++ resolved
@@ -37,13 +37,8 @@
         '../Shaders/Materials/ErosionMaterial',
         '../Shaders/Materials/FadeMaterial',
         '../Shaders/Materials/PolylineArrowMaterial',
-<<<<<<< HEAD
-        '../Shaders/Materials/PolylineOutlineMaterial',
-        '../Shaders/Materials/PolylineStippleMaterial'
-=======
         '../Shaders/Materials/PolylineGlowMaterial',
         '../Shaders/Materials/PolylineOutlineMaterial'
->>>>>>> 8e2fcd7e
     ], function(
         when,
         loadImage,
@@ -82,13 +77,8 @@
         ErosionMaterial,
         FadeMaterial,
         PolylineArrowMaterial,
-<<<<<<< HEAD
-        PolylineOutlineMaterial,
-        PolylineStippleMaterial) {
-=======
         PolylineGlowMaterial,
         PolylineOutlineMaterial) {
->>>>>>> 8e2fcd7e
     "use strict";
 
     /**
