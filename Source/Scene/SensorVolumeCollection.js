/*global define*/
define([
        '../Core/destroyObject',
        '../Core/DeveloperError',
<<<<<<< HEAD
        '../Core/Intersect',
        '../Core/Matrix4',
        './ComplexConicSensorVolume',
=======
>>>>>>> 164288fa
        './CustomSensorVolume',
        './RectangularPyramidSensorVolume',
        './SceneMode'
    ], function(
        destroyObject,
        DeveloperError,
<<<<<<< HEAD
        Intersect,
        Matrix4,
        ComplexConicSensorVolume,
=======
>>>>>>> 164288fa
        CustomSensorVolume,
        RectangularPyramidSensorVolume,
        SceneMode) {
    "use strict";

    /**
     * DOC_TBA
     *
     * @alias SensorVolumeCollection
     * @constructor
     *
     * @demo <a href="http://cesium.agi.com/Cesium/Apps/Sandcastle/index.html?src=Sensors.html">Cesium Sandcastle Sensors Demo</a>
     */
    var SensorVolumeCollection = function() {
        this._sensors = [];
    };

    /**
     * DOC_TBA
     *
     * @memberof SensorVolumeCollection
     *
     * @see SensorVolumeCollection#addCustom
     * @see SensorVolumeCollection#addComplexConic
     */
    SensorVolumeCollection.prototype.addRectangularPyramid = function(options) {
        var sensor = new RectangularPyramidSensorVolume(options);
        this._sensors.push(sensor);
        return sensor;
    };

    /**
     * DOC_TBA
     *
     * @memberof SensorVolumeCollection
     *
     * @see SensorVolumeCollection#addRectangularPyramid
     * @see SensorVolumeCollection#addCustom
     */
    SensorVolumeCollection.prototype.addComplexConic = function(template) {
        var sensor = new ComplexConicSensorVolume(template);
        this._sensors.push(sensor);
        return sensor;
    };

    /**
     * DOC_TBA
     *
     * @memberof SensorVolumeCollection
     *
     * @see SensorVolumeCollection#addRectangularPyramid
     * @see SensorVolumeCollection#addComplexConic
     */
    SensorVolumeCollection.prototype.addCustom = function(options) {
        var sensor = new CustomSensorVolume(options);
        this._sensors.push(sensor);
        return sensor;
    };

    /**
     * DOC_TBA
     *
     * @memberof SensorVolumeCollection
     *
     * @see SensorVolumeCollection#removeAll
     */
    SensorVolumeCollection.prototype.remove = function(sensor) {
        if (sensor) {
            var sensors = this._sensors;
            var i = sensors.indexOf(sensor);
            if (i !== -1) {
                sensors[i].destroy();
                sensors.splice(i, 1);
                return true;
            }
        }

        return false;
    };

    /**
     * DOC_TBA
     *
     * @memberof SensorVolumeCollection
     *
     * @see SensorVolumeCollection#remove
     */
    SensorVolumeCollection.prototype.removeAll = function() {
        var sensors = this._sensors;
        var length = sensors.length;
        for ( var i = 0; i < length; ++i) {
            sensors[i].destroy();
        }

        this._sensors = [];
    };

    /**
     * DOC_TBA
     * @memberof SensorVolumeCollection
     */
    SensorVolumeCollection.prototype.contains = function(sensor) {
        if (sensor) {
            return (this._sensors.indexOf(sensor) !== -1);
        }

        return false;
    };

    /**
     * DOC_TBA
     *
     * @memberof SensorVolumeCollection
     *
     * @see SensorVolumeCollection#getLength
     */
    SensorVolumeCollection.prototype.get = function(index) {
        if (typeof index === 'undefined') {
            throw new DeveloperError('index is required.');
        }

        return this._sensors[index];
    };

    /**
     * DOC_TBA
     *
     * @memberof SensorVolumeCollection
     *
     * @see SensorVolumeCollection#get
     */
    SensorVolumeCollection.prototype.getLength = function() {
        return this._sensors.length;
    };

    /**
     * @private
     */
    SensorVolumeCollection.prototype.update = function(context, frameState, commandList) {
        var mode = frameState.mode;
        if (mode !== SceneMode.SCENE3D) {
            return;
        }

        var sensors = this._sensors;
        var length = sensors.length;
        for (var i = 0; i < length; ++i) {
            sensors[i].update(context, frameState, commandList);
        }
    };

    /**
     * DOC_TBA
     * @memberof SensorVolumeCollection
     */
    SensorVolumeCollection.prototype.isDestroyed = function() {
        return false;
    };

    /**
     * DOC_TBA
     * @memberof SensorVolumeCollection
     */
    SensorVolumeCollection.prototype.destroy = function() {
        this.removeAll();
        return destroyObject(this);
    };

    return SensorVolumeCollection;
});<|MERGE_RESOLUTION|>--- conflicted
+++ resolved
@@ -2,24 +2,14 @@
 define([
         '../Core/destroyObject',
         '../Core/DeveloperError',
-<<<<<<< HEAD
-        '../Core/Intersect',
-        '../Core/Matrix4',
         './ComplexConicSensorVolume',
-=======
->>>>>>> 164288fa
         './CustomSensorVolume',
         './RectangularPyramidSensorVolume',
         './SceneMode'
     ], function(
         destroyObject,
         DeveloperError,
-<<<<<<< HEAD
-        Intersect,
-        Matrix4,
         ComplexConicSensorVolume,
-=======
->>>>>>> 164288fa
         CustomSensorVolume,
         RectangularPyramidSensorVolume,
         SceneMode) {
