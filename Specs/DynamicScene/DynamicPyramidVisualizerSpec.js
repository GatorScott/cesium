/*global defineSuite*/
defineSuite([
             'DynamicScene/DynamicPyramidVisualizer',
             'Core/Matrix3',
             'Core/Matrix4',
             '../Specs/createScene',
             '../Specs/destroyScene',
             '../Specs/MockProperty',
             'DynamicScene/DynamicPyramid',
             'DynamicScene/DynamicObjectCollection',
             'DynamicScene/DynamicObject',
             'Scene/Material',
             'Core/JulianDate',
             'Core/Quaternion',
             'Core/Cartesian3',
             'Core/Spherical',
             'Core/Color',
             'Scene/Scene'
            ], function(
              DynamicPyramidVisualizer,
              Matrix3,
              Matrix4,
              createScene,
              destroyScene,
              MockProperty,
              DynamicPyramid,
              DynamicObjectCollection,
              DynamicObject,
              Material,
              JulianDate,
              Quaternion,
              Cartesian3,
              Spherical,
              Color,
              Scene) {
    "use strict";
    /*global jasmine,describe,xdescribe,it,xit,expect,beforeEach,afterEach,beforeAll,afterAll,spyOn,runs,waits,waitsFor*/

    var scene;
    var visualizer;

    beforeAll(function() {
        scene = createScene();
    });

    afterAll(function() {
        destroyScene(scene);
    });

    afterEach(function() {
        visualizer = visualizer && visualizer.destroy();
    });

    it('constructor throws if no scene is passed.', function() {
        expect(function() {
            return new DynamicPyramidVisualizer();
        }).toThrow();
    });

    it('constructor sets expected parameters.', function() {
        var dynamicObjectCollection = new DynamicObjectCollection();
        visualizer = new DynamicPyramidVisualizer(scene, dynamicObjectCollection);
        expect(visualizer.getScene()).toEqual(scene);
        expect(visualizer.getDynamicObjectCollection()).toEqual(dynamicObjectCollection);
    });

    it('update throws if no time specified.', function() {
        var dynamicObjectCollection = new DynamicObjectCollection();
        visualizer = new DynamicPyramidVisualizer(scene, dynamicObjectCollection);
        expect(function() {
            visualizer.update();
        }).toThrow();
    });

    it('update does nothing if no dynamicObjectCollection.', function() {
        visualizer = new DynamicPyramidVisualizer(scene);
        visualizer.update(new JulianDate());
    });

    it('isDestroy returns false until destroyed.', function() {
        visualizer = new DynamicPyramidVisualizer(scene);
        expect(visualizer.isDestroyed()).toEqual(false);
        visualizer.destroy();
        expect(visualizer.isDestroyed()).toEqual(true);
        visualizer = undefined;
    });

    it('object with no pyramid does not create a primitive.', function() {
        var dynamicObjectCollection = new DynamicObjectCollection();
        visualizer = new DynamicPyramidVisualizer(scene, dynamicObjectCollection);

        var testObject = dynamicObjectCollection.getOrCreateObject('test');
        testObject.position = new MockProperty(new Cartesian3(1234, 5678, 9101112));
        testObject.orientation = new MockProperty(new Quaternion(0, 0, 0, 1));
        visualizer.update(new JulianDate());
        expect(scene.getPrimitives().getLength()).toEqual(0);
    });

    it('object with no position does not create a primitive.', function() {
        var dynamicObjectCollection = new DynamicObjectCollection();
        visualizer = new DynamicPyramidVisualizer(scene, dynamicObjectCollection);

        var testObject = dynamicObjectCollection.getOrCreateObject('test');
        testObject.orientation = new MockProperty(new Quaternion(0, 0, 0, 1));
        var pyramid = testObject.pyramid = new DynamicPyramid();
        pyramid.directions = new MockProperty([new Spherical(0, 0, 0), new Spherical(1, 0, 0), new Spherical(2, 0, 0), new Spherical(3, 0, 0)]);
        visualizer.update(new JulianDate());
        expect(scene.getPrimitives().getLength()).toEqual(0);
    });

    it('object with no orientation does not create a primitive.', function() {
        var dynamicObjectCollection = new DynamicObjectCollection();
        visualizer = new DynamicPyramidVisualizer(scene, dynamicObjectCollection);

        var testObject = dynamicObjectCollection.getOrCreateObject('test');
        testObject.position = new MockProperty(new Cartesian3(1234, 5678, 9101112));
        var pyramid = testObject.pyramid = new DynamicPyramid();
        pyramid.directions = new MockProperty([new Spherical(0, 0, 0), new Spherical(1, 0, 0), new Spherical(2, 0, 0), new Spherical(3, 0, 0)]);
        visualizer.update(new JulianDate());
        expect(scene.getPrimitives().getLength()).toEqual(0);
    });

    it('A DynamicPyramid causes a CustomSensor to be created and updated.', function() {
        var time = new JulianDate();
        var dynamicObjectCollection = new DynamicObjectCollection();
        visualizer = new DynamicPyramidVisualizer(scene, dynamicObjectCollection);

        var testObject = dynamicObjectCollection.getOrCreateObject('test');
        testObject.position = new MockProperty(new Cartesian3(1234, 5678, 9101112));
        testObject.orientation = new MockProperty(new Quaternion(0, 0, 0, 1));

        var pyramid = testObject.pyramid = new DynamicPyramid();
        pyramid.directions = new MockProperty([new Spherical(0, 0, 0), new Spherical(1, 0, 0), new Spherical(2, 0, 0), new Spherical(3, 0, 0)]);
        pyramid.intersectionColor = new MockProperty(new Color(0.1, 0.2, 0.3, 0.4));
        pyramid.showIntersection = new MockProperty(true);
        pyramid.radius = new MockProperty(123.5);
        pyramid.show = new MockProperty(true);
<<<<<<< HEAD
        var redMaterial = Material.fromId(scene.getContext(), 'Color');
=======
        var redMaterial = Material.fromId(scene.getContext(), Material.ColorId);
>>>>>>> b76f923e
        redMaterial.uniforms.color = Color.RED;
        pyramid.material = new MockProperty(redMaterial);
        visualizer.update(time);

        expect(scene.getPrimitives().getLength()).toEqual(1);
        var p = scene.getPrimitives().get(0);
        expect(p.intersectionColor).toEqual(testObject.pyramid.intersectionColor.getValue(time));
        expect(p.showIntersection).toEqual(testObject.pyramid.showIntersection.getValue(time));
        expect(p.radius).toEqual(testObject.pyramid.radius.getValue(time));
        expect(p.show).toEqual(testObject.pyramid.show.getValue(time));
        expect(p.material).toEqual(testObject.pyramid.material.getValue(time));
        expect(p.modelMatrix).toEqual(Matrix4.fromRotationTranslation(Matrix3.fromQuaternion(testObject.orientation.getValue(time).conjugate()), testObject.position.getValueCartesian(time)));

        pyramid.show.value = false;
        visualizer.update(time);
        expect(p.show).toEqual(testObject.pyramid.show.getValue(time));
    });

    it('clear hides pyramids.', function() {
        var dynamicObjectCollection = new DynamicObjectCollection();
        visualizer = new DynamicPyramidVisualizer(scene, dynamicObjectCollection);

        var testObject = dynamicObjectCollection.getOrCreateObject('test');
        testObject.position = new MockProperty(new Cartesian3(1234, 5678, 9101112));
        testObject.orientation = new MockProperty(new Quaternion(0, 0, 0, 1));
        var pyramid = testObject.pyramid = new DynamicPyramid();
        pyramid.directions = new MockProperty([new Spherical(0, 0, 0), new Spherical(1, 0, 0), new Spherical(2, 0, 0), new Spherical(3, 0, 0)]);

        var time = new JulianDate();
        expect(scene.getPrimitives().getLength()).toEqual(0);
        visualizer.update(time);
        expect(scene.getPrimitives().getLength()).toEqual(1);
        expect(scene.getPrimitives().get(0).show).toEqual(true);
        dynamicObjectCollection.clear();
        visualizer.update(time);
        expect(scene.getPrimitives().getLength()).toEqual(1);
        expect(scene.getPrimitives().get(0).show).toEqual(false);
    });

    it('Visualizer sets dynamicObject property.', function() {
        var dynamicObjectCollection = new DynamicObjectCollection();
        visualizer = new DynamicPyramidVisualizer(scene, dynamicObjectCollection);

        var testObject = dynamicObjectCollection.getOrCreateObject('test');
        testObject.position = new MockProperty(new Cartesian3(1234, 5678, 9101112));
        testObject.orientation = new MockProperty(new Quaternion(0, 0, 0, 1));
        var pyramid = testObject.pyramid = new DynamicPyramid();
        pyramid.directions = new MockProperty([new Spherical(0, 0, 0), new Spherical(1, 0, 0), new Spherical(2, 0, 0), new Spherical(3, 0, 0)]);

        var time = new JulianDate();
        visualizer.update(time);
        expect(scene.getPrimitives().get(0).dynamicObject).toEqual(testObject);
    });

    it('setDynamicObjectCollection removes old objects and add new ones.', function() {
        var dynamicObjectCollection = new DynamicObjectCollection();
        var testObject = dynamicObjectCollection.getOrCreateObject('test');
        testObject.position = new MockProperty(new Cartesian3(1234, 5678, 9101112));
        testObject.orientation = new MockProperty(new Quaternion(0, 0, 0, 1));
        var pyramid = testObject.pyramid = new DynamicPyramid();
        pyramid.directions = new MockProperty([new Spherical(0, 0, 0), new Spherical(1, 0, 0), new Spherical(2, 0, 0), new Spherical(3, 0, 0)]);

        var dynamicObjectCollection2 = new DynamicObjectCollection();
        var testObject2 = dynamicObjectCollection2.getOrCreateObject('test2');
        testObject2.position = new MockProperty(new Cartesian3(5678, 9101112, 1234));
        testObject2.orientation = new MockProperty(new Quaternion(1, 0, 0, 0));
        var pyramid2 = testObject2.pyramid = new DynamicPyramid();
        pyramid2.directions = new MockProperty([new Spherical(3, 0, 0), new Spherical(2, 0, 0), new Spherical(1, 0, 0), new Spherical(0.5, 0, 0)]);

        visualizer = new DynamicPyramidVisualizer(scene, dynamicObjectCollection);

        var time = new JulianDate();

        visualizer.update(time);
        expect(scene.getPrimitives().getLength()).toEqual(1);
        var pyramidPrimitive = scene.getPrimitives().get(0);
        expect(pyramidPrimitive.dynamicObject).toEqual(testObject);

        visualizer.setDynamicObjectCollection(dynamicObjectCollection2);
        visualizer.update(time);
        expect(scene.getPrimitives().getLength()).toEqual(1);
        pyramidPrimitive = scene.getPrimitives().get(0);
        expect(pyramidPrimitive.dynamicObject).toEqual(testObject2);
    });
});<|MERGE_RESOLUTION|>--- conflicted
+++ resolved
@@ -135,11 +135,7 @@
         pyramid.showIntersection = new MockProperty(true);
         pyramid.radius = new MockProperty(123.5);
         pyramid.show = new MockProperty(true);
-<<<<<<< HEAD
-        var redMaterial = Material.fromId(scene.getContext(), 'Color');
-=======
         var redMaterial = Material.fromId(scene.getContext(), Material.ColorId);
->>>>>>> b76f923e
         redMaterial.uniforms.color = Color.RED;
         pyramid.material = new MockProperty(redMaterial);
         visualizer.update(time);
