--- conflicted
+++ resolved
@@ -2,24 +2,18 @@
 defineSuite([
          'Widgets/CesiumWidget/CesiumWidget',
          'Core/Clock',
-<<<<<<< HEAD
          'Core/ScreenSpaceEventHandler',
-=======
          'Scene/CentralBody',
          'Scene/EllipsoidTerrainProvider',
->>>>>>> 5812a726
          'Scene/Scene',
          'Scene/SceneTransitioner',
          'Scene/TileCoordinatesImageryProvider'
      ], function(
          CesiumWidget,
          Clock,
-<<<<<<< HEAD
          ScreenSpaceEventHandler,
-=======
          CentralBody,
          EllipsoidTerrainProvider,
->>>>>>> 5812a726
          Scene,
          SceneTransitioner,
          TileCoordinatesImageryProvider) {
@@ -38,13 +32,9 @@
         expect(widget.scene).toBeInstanceOf(Scene);
         expect(widget.centralBody).toBeInstanceOf(CentralBody);
         expect(widget.clock).toBeInstanceOf(Clock);
-<<<<<<< HEAD
-        expect(widget.transitioner).toBeInstanceOf(SceneTransitioner);
+        expect(widget.sceneTransitioner).toBeInstanceOf(SceneTransitioner);
         expect(widget.screenSpaceEventHandler).toBeInstanceOf(ScreenSpaceEventHandler);
-=======
-        expect(widget.sceneTransitioner).toBeInstanceOf(SceneTransitioner);
         widget.render();
->>>>>>> 5812a726
         widget.destroy();
         expect(widget.isDestroyed()).toEqual(true);
         document.body.removeChild(container);
