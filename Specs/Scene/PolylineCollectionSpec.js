/*global defineSuite*/
defineSuite([
         'Scene/PolylineCollection',
         'Scene/Polyline',
         'Specs/createContext',
         'Specs/destroyContext',
         'Specs/createCamera',
         'Specs/createFrameState',
         'Specs/frameState',
         'Specs/pick',
         'Specs/render',
         'Core/BoundingRectangle',
         'Core/BoundingSphere',
         'Core/Cartesian3',
         'Core/Cartographic',
         'Core/Color',
         'Core/Matrix4',
         'Core/Math',
         'Core/JulianDate',
         'Renderer/BufferUsage',
         'Scene/SceneMode',
         'Scene/Material'
     ], function(
         PolylineCollection,
         Polyline,
         createContext,
         destroyContext,
         createCamera,
         createFrameState,
         frameState,
         pick,
         render,
         BoundingRectangle,
         BoundingSphere,
         Cartesian3,
         Cartographic,
         Color,
         Matrix4,
         CesiumMath,
         JulianDate,
         BufferUsage,
         SceneMode,
         Material) {
    "use strict";
    /*global it,expect,beforeEach,afterEach,beforeAll,afterAll*/

    var context;
    var polylines;
    var us;

    beforeAll(function() {
        context = createContext();
    });

    afterAll(function() {
        destroyContext(context);
    });

    beforeEach(function() {
        polylines = new PolylineCollection();

        us = context.getUniformState();
        us.update(createFrameState(createCamera(context)));
    });

    afterEach(function() {
        us = null;
    });

    it('default constructs a polyline', function() {
        var p = polylines.add();
        expect(p.getShow()).toEqual(true);
        expect(p.getPositions().length).toEqual(0);
        expect(p.getWidth()).toEqual(1.0);
        expect(p.getMaterial().uniforms.color).toEqual(new Color(1.0, 1.0, 1.0, 1.0));
    });

    it('explicitly constructs a polyline', function() {
        var material = Material.fromType(context, Material.PolylineOutlineType);
        var p = polylines.add({
            show : false,
            positions : [new Cartesian3(1.0, 2.0, 3.0), new Cartesian3(4.0, 5.0, 6.0)],
            width : 2,
            material : material
        });

        expect(p.getShow()).toEqual(false);
        expect(p.getPositions()[0]).toEqual(new Cartesian3(1.0, 2.0, 3.0));
        expect(p.getPositions()[1]).toEqual(new Cartesian3(4.0, 5.0, 6.0));
        expect(p.getWidth()).toEqual(2);
        expect(p.getMaterial().uniforms.color).toEqual(material.uniforms.color);
        expect(p.getMaterial().uniforms.outlineColor).toEqual(material.uniforms.outlineColor);
        expect(p.getMaterial().uniforms.outlineWidth).toEqual(material.uniforms.outlineWidth);
    });

    it('sets polyline properties', function() {
        var material = Material.fromType(context, Material.PolylineOutlineType);
        var p = polylines.add();
        p.setShow(false);
        p.setPositions([new Cartesian3(1.0, 2.0, 3.0), new Cartesian3(4.0, 5.0, 6.0)]);
        p.setWidth(2);
        p.setMaterial(material);

        expect(p.getShow()).toEqual(false);
        expect(p.getPositions()[0]).toEqual(new Cartesian3(1.0, 2.0, 3.0));
        expect(p.getPositions()[1]).toEqual(new Cartesian3(4.0, 5.0, 6.0));
        expect(p.getWidth()).toEqual(2);
        expect(p.getMaterial().uniforms.color).toEqual(material.uniforms.color);
        expect(p.getMaterial().uniforms.outlineColor).toEqual(material.uniforms.outlineColor);
        expect(p.getMaterial().uniforms.outlineWidth).toEqual(material.uniforms.outlineWidth);
    });

    it('sets removed polyline properties', function() {
        var p = polylines.add();
        polylines.remove(p);
        p.setShow(false);
        expect(p.getShow()).toEqual(false);
    });

    it('has zero polylines when constructed', function() {
        expect(polylines.getLength()).toEqual(0);
    });

    it('adds a polyline', function() {
        var p = polylines.add({
            positions : [{
                x : 1.0,
                y : 2.0,
                z : 3.0
            },{
                x : 2.0,
                y : 3.0,
                z : 4.0
            }]
        });

        expect(polylines.getLength()).toEqual(1);
        expect(polylines.get(0) === p).toEqual(true);
    });

    it('removes the first polyline', function() {
        var one = polylines.add({
            positions : [{
                x : 1.0,
                y : 2.0,
                z : 3.0
            },{
                x : 2.0,
                y : 3.0,
                z : 4.0
            }]
        });
        var two = polylines.add({
            positions : [{
                x : 4.0,
                y : 5.0,
                z : 6.0
            },{
                x : 2.0,
                y : 3.0,
                z : 4.0
            }]
        });

        expect(polylines.getLength()).toEqual(2);

        expect(polylines.remove(one)).toEqual(true);

        expect(polylines.getLength()).toEqual(1);
        expect(polylines.get(0) === two).toEqual(true);
    });

    it('removes the last polyline', function() {
        var one = polylines.add({
            positions : [{
                x : 1.0,
                y : 2.0,
                z : 3.0
            },{
                x : 2.0,
                y : 3.0,
                z : 4.0
            }]
        });
        var two = polylines.add({
            positions : [{
                x : 4.0,
                y : 5.0,
                z : 6.0
            },{
                x : 2.0,
                y : 3.0,
                z : 4.0
            }]
        });

        expect(polylines.getLength()).toEqual(2);

        expect(polylines.remove(two)).toEqual(true);

        expect(polylines.getLength()).toEqual(1);
        expect(polylines.get(0) === one).toEqual(true);
    });

    it('removes the same polyline twice', function() {
        var p = polylines.add({
            positions : [{
                x : 1.0,
                y : 2.0,
                z : 3.0
            },{
                x : 2.0,
                y : 3.0,
                z : 4.0
            }]
        });
        expect(polylines.getLength()).toEqual(1);

        expect(polylines.remove(p)).toEqual(true);
        expect(polylines.getLength()).toEqual(0);

        expect(polylines.remove(p)).toEqual(false);
        expect(polylines.getLength()).toEqual(0);
    });

    it('returns false when removing undefined', function() {
        polylines.add({
            positions : [{
                x : 1.0,
                y : 2.0,
                z : 3.0
            }, {
                x : 2.0,
                y : 3.0,
                z : 4.0
            }]
        });
        expect(polylines.getLength()).toEqual(1);

        expect(polylines.remove(undefined)).toEqual(false);
        expect(polylines.getLength()).toEqual(1);
    });

    it('adds and removes polylines', function() {
        var one = polylines.add({
            positions : [{
                x : 1.0,
                y : 2.0,
                z : 3.0
            },{
                x : 2.0,
                y : 3.0,
                z : 4.0
            }]
        });
        var two = polylines.add({
            positions : [{
                x : 4.0,
                y : 5.0,
                z : 6.0
            },{
                x : 2.0,
                y : 3.0,
                z : 4.0
            }]
        });
        expect(polylines.getLength()).toEqual(2);
        expect(polylines.get(0) === one).toEqual(true);
        expect(polylines.get(1) === two).toEqual(true);

        expect(polylines.remove(two)).toEqual(true);
        var three = polylines.add({
            positions : [{
                x : 7.0,
                y : 8.0,
                z : 9.0
            },{
                x : 2.0,
                y : 3.0,
                z : 4.0
            }]
        });
        expect(polylines.getLength()).toEqual(2);
        expect(polylines.get(0) === one).toEqual(true);
        expect(polylines.get(1) === three).toEqual(true);
    });

    it('removes all polylines', function() {
        polylines.add({
            positions : [{
                x : 1.0,
                y : 2.0,
                z : 3.0
            },{
                x : 2.0,
                y : 3.0,
                z : 4.0
            }]
        });
        polylines.add({
            positions : [{
                x : 4.0,
                y : 5.0,
                z : 6.0
            },{
                x : 2.0,
                y : 3.0,
                z : 4.0
            }]
        });
        expect(polylines.getLength()).toEqual(2);

        polylines.removeAll();
        expect(polylines.getLength()).toEqual(0);
    });

    it('can check if it contains a polyline', function() {
        var polyline = polylines.add();

        expect(polylines.contains(polyline)).toEqual(true);
    });

    it('returns false when checking if it contains a polyline it does not contain', function() {
        var polyline = polylines.add();
        polylines.remove(polyline);

        expect(polylines.contains(polyline)).toEqual(false);
    });

    it('does not contain undefined', function() {
        expect(polylines.contains(undefined)).toEqual(false);
    });

    it('does not contain random other objects', function() {
        expect(polylines.contains({})).toEqual(false);
        expect(polylines.contains(new Cartesian3())).toEqual(false);
    });

    it('does not render when constructed', function() {
        context.clear();
        expect(context.readPixels()).toEqual([0, 0, 0, 0]);

        render(context, frameState, polylines);
        expect(context.readPixels()).toEqual([0, 0, 0, 0]);
    });

    it('renders polylines. one polyline with no positions', function() {
        var positions = [];
        for ( var i = 0; i < 100; ++i) {
            positions.push({
                x : 0,
                y : -1,
                z : 0
            });
            positions.push({
                x : 0,
                y : 1,
                z : 0
            });
        }

        polylines.add({
            positions : positions,
            color : {
                red : 1,
                green : 0,
                blue : 0,
                alpha : 1
            }
        });
        polylines.add();
        polylines.add({
            positions: positions,
            color : {
                red : 1,
                green : 0,
                blue : 0,
                alpha : 1
            }
        });

        context.clear();
        expect(context.readPixels()).toEqual([0, 0, 0, 0]);

        render(context, frameState, polylines);
        expect(context.readPixels()).toNotEqual([0, 0, 0, 0]);
    });

<<<<<<< HEAD
    it('renders 64K vertices of same polyline', function() {
=======
    it('A polyline that used to cross the IDL but now does not, triggers vertex creation (This code used to crash)', function() {

        //Need to be in 2D or CV
        frameState.mode = SceneMode.SCENE2D;

        //These positions cross the IDL
        var positions = [];
        positions.push({
            x : 12163600,
            y : -47362500,
            z : 40812700
        });
        positions.push({
            x : -50442500,
            y : 83936900,
            z : 37992500
        });

        //Create a line
        var line = polylines.add({
            positions : positions,
            color : {
                red : 1,
                green : 0,
                blue : 0,
                alpha : 1
            }
        });

        //Render it
        context.clear();
        render(context, frameState, polylines);

        //We need to setPositions and render it again
        //in order for BufferUsage.STREAM_DRAW to be
        //triggered, which ends up rebuilding vertex arrays.
        line.setPositions(positions);
        render(context, frameState, polylines);

        //Now set the second position which results in a line that does not cross the IDL
        positions[1] = {
            x : 19616100,
            y : -46499100,
            z : 38870500
        };
        line.setPositions(positions);

        //Render the new line.  The fact that the new position no longer crosses the IDL
        //is what triggers the vertex array creation.  If the vertex array were not
        //recreaated, an exception would be thrown do to positions having less data then expected.
        render(context, frameState, polylines);
        frameState.mode = SceneMode.SCENE3D;
    });

    it('renders 64K vertexes of same polyline', function() {
>>>>>>> 4850cf35
        var positions = [];
        for ( var i = 0; i < (64 * 1024) / 2; ++i) {
            positions.push({
                x : 0,
                y : -1,
                z : 0
            });
            positions.push({
                x : 0,
                y : 1,
                z : 0
            });
        }

        polylines.add({
            positions : positions,
            color : {
                red : 1,
                green : 0,
                blue : 0,
                alpha : 1
            }
        });
        context.clear();
        expect(context.readPixels()).toEqual([0, 0, 0, 0]);

        render(context, frameState, polylines);
        expect(context.readPixels()).toNotEqual([0, 0, 0, 0]);
    });

    it('creates two vertex arrays and renders', function() {
        var positions = [];
        for ( var i = 0; i < (64 * 1024) / 2; ++i) {
            positions.push({
                x : 0,
                y : -1,
                z : 0
            });
            positions.push({
                x : 0,
                y : 1,
                z : 0
            });
        }

        var p1 = polylines.add({
            positions : positions,
            color : {
                red : 1,
                green : 0,
                blue : 0,
                alpha : 1
            }
        });
        context.clear();
        expect(context.readPixels()).toEqual([0, 0, 0, 0]);

        render(context, frameState, polylines);
        expect(context.readPixels()).toNotEqual([0, 0, 0, 0]);

        context.clear();
        expect(context.readPixels()).toEqual([0, 0, 0, 0]);

        p1.setShow(false);
        render(context, frameState, polylines);
        expect(context.readPixels()).toEqual([0, 0, 0, 0]);

        context.clear();
        expect(context.readPixels()).toEqual([0, 0, 0, 0]);

        polylines.add({
            positions : positions,
            color : {
                red : 1,
                green : 1,
                blue : 0,
                alpha : 1
            }
        });

        render(context, frameState, polylines);
        expect(context.readPixels()).toNotEqual([0, 0, 0, 0]);

    });

    it('renders more than 64K vertices of same polyline', function() {
        var positions = [];
        for ( var i = 0; i < 64 * 1024; ++i) {
            positions.push({
                x : 0,
                y : -1,
                z : 0
            });
            positions.push({
                x : 0,
                y : 1,
                z : 0
            });
        }
        positions.push({
            x : 0,
            y : -1,
            z : 0
        });
        positions.push({
            x : 0,
            y : 1,
            z : 0
        });

        polylines.add({
            positions : positions,
            color : {
                red : 1,
                green : 0,
                blue : 0,
                alpha : 1
            }
        });
        context.clear();
        expect(context.readPixels()).toEqual([0, 0, 0, 0]);

        render(context, frameState, polylines);
        expect(context.readPixels()).toNotEqual([0, 0, 0, 0]);
    });

    it('renders a polyline with no positions', function() {
        var positions = [];
        for ( var i = 0; i < 100; ++i) {
            positions.push({
                x : 0,
                y : -1,
                z : 0
            });
            positions.push({
                x : 0,
                y : 1,
                z : 0
            });
        }

        polylines.add({
            positions : positions,
            color : {
                red : 1,
                green : 0,
                blue : 0,
                alpha : 1
            }
        });
        context.clear();
        expect(context.readPixels()).toEqual([0, 0, 0, 0]);

        render(context, frameState, polylines);
        expect(context.readPixels()).toNotEqual([0, 0, 0, 0]);

        polylines.add({
            positions : [],
            color : {
                red : 0,
                green : 1,
                blue : 0,
                alpha : 1
            }
        });

        context.clear();
        expect(context.readPixels()).toEqual([0, 0, 0, 0]);

        render(context, frameState, polylines);
        expect(context.readPixels()).toNotEqual([0, 0, 0, 0]);
    });

    it('renders an updated polyline with no positions using setPositions', function() {
        var positions = [];
        for ( var i = 0; i < 100; ++i) {
            positions.push({
                x : 0,
                y : -1,
                z : 0
            });
            positions.push({
                x : 0,
                y : 1,
                z : 0
            });
        }

        polylines.add({
            positions : positions,
            color : {
                red : 1,
                green : 0,
                blue : 0,
                alpha : 1
            }
        });
        context.clear();
        expect(context.readPixels()).toEqual([0, 0, 0, 0]);

        render(context, frameState, polylines);
        expect(context.readPixels()).toNotEqual([0, 0, 0, 0]);

        var p2 = polylines.add({
            positions : [],
            color : {
                red : 0,
                green : 1,
                blue : 0,
                alpha : 1
            }
        });

        context.clear();
        expect(context.readPixels()).toEqual([0, 0, 0, 0]);

        render(context, frameState, polylines);
        expect(context.readPixels()).toNotEqual([0, 0, 0, 0]);

        //recreates vertex array because buffer usage changed
        p2.setPositions([]);

        context.clear();
        expect(context.readPixels()).toEqual([0, 0, 0, 0]);

        render(context, frameState, polylines);
        expect(context.readPixels()).toNotEqual([0, 0, 0, 0]);

        //should call PolylineCollection.writePositionsUpdate
        p2.setPositions([]);

        context.clear();
        expect(context.readPixels()).toEqual([0, 0, 0, 0]);

        render(context, frameState, polylines);
        expect(context.readPixels()).toNotEqual([0, 0, 0, 0]);
    });

    it('renders an updated polyline with no positions using setShow', function() {
        var positions = [];
        for ( var i = 0; i < 100; ++i) {
            positions.push({
                x : 0,
                y : -1,
                z : 0
            });
            positions.push({
                x : 0,
                y : 1,
                z : 0
            });
        }

        polylines.add({
            positions : positions,
            color : {
                red : 1,
                green : 0,
                blue : 0,
                alpha : 1
            }
        });
        context.clear();
        expect(context.readPixels()).toEqual([0, 0, 0, 0]);

        render(context, frameState, polylines);
        expect(context.readPixels()).toNotEqual([0, 0, 0, 0]);

        var p2 = polylines.add({
            positions : [],
            color : {
                red : 0,
                green : 1,
                blue : 0,
                alpha : 1
            }
        });

        context.clear();
        expect(context.readPixels()).toEqual([0, 0, 0, 0]);

        render(context, frameState, polylines);
        expect(context.readPixels()).toNotEqual([0, 0, 0, 0]);

        //recreates vertex array because buffer usage changed
        p2.setShow(false);

        context.clear();
        expect(context.readPixels()).toEqual([0, 0, 0, 0]);

        render(context, frameState, polylines);
        expect(context.readPixels()).toNotEqual([0, 0, 0, 0]);

        //should call PolylineCollection.writeMiscUpdate
        p2.setShow(true);

        context.clear();
        expect(context.readPixels()).toEqual([0, 0, 0, 0]);

        render(context, frameState, polylines);
        expect(context.readPixels()).toNotEqual([0, 0, 0, 0]);

    });

    it('renders an updated polyline with no positions using setMaterial', function() {
        var positions = [];
        for ( var i = 0; i < 100; ++i) {
            positions.push({
                x : 0,
                y : -1,
                z : 0
            });
            positions.push({
                x : 0,
                y : 1,
                z : 0
            });
        }

        polylines.add({
            positions : positions
        });
        context.clear();
        expect(context.readPixels()).toEqual([0, 0, 0, 0]);

        render(context, frameState, polylines);
        expect(context.readPixels()).toNotEqual([0, 0, 0, 0]);

        var p2 = polylines.add({
            positions : []
        });

        context.clear();
        expect(context.readPixels()).toEqual([0, 0, 0, 0]);

        render(context, frameState, polylines);
        expect(context.readPixels()).toNotEqual([0, 0, 0, 0]);

        //recreates vertex array because buffer usage changed
        p2.setMaterial(Material.fromType(context, Material.PolylineOutlineType));

        context.clear();
        expect(context.readPixels()).toEqual([0, 0, 0, 0]);

        render(context, frameState, polylines);
        expect(context.readPixels()).toNotEqual([0, 0, 0, 0]);
    });

    it('changes buffer usage after 100 iterations of not changing', function() {
        var positions = [];
        for ( var i = 0; i < 100; ++i) {
            positions.push({
                x : 0,
                y : -1,
                z : 0
            });
            positions.push({
                x : 0,
                y : 1,
                z : 0
            });
        }

        var p = polylines.add({
            positions : positions,
            color : {
                red : 1,
                green : 0,
                blue : 0,
                alpha : 1
            }
        });
        context.clear();
        expect(context.readPixels()).toEqual([0, 0, 0, 0]);

        render(context, frameState, polylines);
        expect(context.readPixels()).toNotEqual([0, 0, 0, 0]);

        // changes buffer usage, recreates vertex arrays
        p.setPositions(positions);
        render(context, frameState, polylines);

        context.clear();
        expect(context.readPixels()).toEqual([0, 0, 0, 0]);

        for(var j = 0; j < 101; ++j){
            render(context, frameState, polylines);
        }
        expect(context.readPixels()).toNotEqual([0, 0, 0, 0]);

    });

    it('renders more than 64K vertices of different polylines', function() {
        var positions = [];
        for ( var i = 0; i < 64 * 1024; ++i) {
            positions.push({
                x : -1,
                y : -1,
                z : 0
            });
            positions.push({
                x : -1,
                y : 1,
                z : 0
            });
        }

        polylines.add({
            positions : positions,
            color : {
                red : 1,
                green : 0,
                blue : 0,
                alpha : 1
            }
        });
        positions = [];

        positions.push({
            x : 0,
            y : -1,
            z : 0
        });
        positions.push({
            x : 0,
            y : 1,
            z : 0
        });
        polylines.add({
           positions:positions,
            color : {
                red : 0,
                green : 1,
                blue : 0,
                alpha : 1
            }
        });
        context.clear();
        expect(context.readPixels()).toEqual([0, 0, 0, 0]);

        render(context, frameState, polylines);
        expect(context.readPixels()).toNotEqual([0, 0, 0, 0]);
    });

    it('renders more than 64K vertices of different polylines of different widths', function() {
        var positions = [];
        for ( var i = 0; i < 64 * 1024 - 2; ++i) {
            positions.push({
                x : -1,
                y : -1,
                z : 0
            });
            positions.push({
                x : -1,
                y : 1,
                z : 0
            });
        }

        polylines.add({
            positions : positions,
            color : {
                red : 1,
                green : 0,
                blue : 0,
                alpha : 1
            }
        });

        polylines.add({
            positions:positions,
            color : {
                red : 1,
                green : 0,
                blue : 0,
                alpha : 1
            },
            width:2
        });
        positions = [];

        positions.push({
            x : 0,
            y : -1,
            z : 0
        });
        positions.push({
            x : 0,
            y : 1,
            z : 0
        });
        positions.push({
            x : 0,
            y : -1,
            z : 0
        });
        positions.push({
            x : 0,
            y : 1,
            z : 0
        });
        polylines.add({
           positions:positions,
           width:5,
            color : {
                red : 0,
                green : 1,
                blue : 0,
                alpha : 1
            }
        });
        context.clear();
        expect(context.readPixels()).toEqual([0, 0, 0, 0]);

        render(context, frameState, polylines);
        expect(context.readPixels()).toNotEqual([0, 0, 0, 0]);
    });

    it('does not render', function() {
        var p = polylines.add({
            positions : [{
                x : 0.0,
                y : -1.0,
                z : 0.0
            }, {
                x : 0.0,
                y : 1.0,
                z : 0.0
            }],
            color : {
                red : 1.0,
                green : 0.0,
                blue : 0.0,
                alpha : 1.0
            }
        });

        context.clear();
        expect(context.readPixels()).toEqual([0, 0, 0, 0]);

        render(context, frameState, polylines);
        expect(context.readPixels()).toNotEqual([0, 0, 0, 0]);
        p.setShow(false);

        context.clear();
        expect(context.readPixels()).toEqual([0, 0, 0, 0]);

        render(context, frameState, polylines);
        expect(context.readPixels()).toEqual([0, 0, 0, 0]);
    });

    it('modifies and removes a polyline, then renders', function() {
        var p = polylines.add({
            positions : [{
                x : 0.0,
                y : -1.0,
                z : 0.0
            }, {
                x : 0.0,
                y : 1.0,
                z : 0.0
            }],
            color : {
                red : 1.0,
                green : 0.0,
                blue : 0.0,
                alpha : 1.0
            }
        });

        context.clear();
        expect(context.readPixels()).toEqual([0, 0, 0, 0]);

        render(context, frameState, polylines);
        expect(context.readPixels()).toNotEqual([0, 0, 0, 0]);

        polylines.remove(p);

        context.clear();
        expect(context.readPixels()).toEqual([0, 0, 0, 0]);

        render(context, frameState, polylines);
        expect(context.readPixels()).toEqual([0, 0, 0, 0]);
    });

    it('renders a green polyline', function() {
        polylines.add({
            positions : [{
                x : 0.0,
                y : -1.0,
                z : 0.0
            }, {
                x : 0.0,
                y : 1.0,
                z : 0.0
            }],
            color : {
                red : 0.0,
                green : 1.0,
                blue : 0.0,
                alpha : 1.0
            }
        });

        context.clear();
        expect(context.readPixels()).toEqual([0, 0, 0, 0]);

        render(context, frameState, polylines);
        expect(context.readPixels()).toNotEqual([0, 0, 0, 0]);
    });

    it('adds and renders a polyline', function() {
        polylines.add({
            positions : [{
                x : 0.0,
                y : -1.0,
                z : 0.0
            }, {
                x : 0.0,
                y : 1.0,
                z : 0.0
            }],
            color : {
                red : 0.0,
                green : 1.0,
                blue : 0.0,
                alpha : 1.0
            }
        });

        context.clear();
        expect(context.readPixels()).toEqual([0, 0, 0, 0]);

        render(context, frameState, polylines);
        expect(context.readPixels()).toNotEqual([0, 0, 0, 0]);

        polylines.add({
            positions : [{
                x : 0.5,
                y : -1.0,
                z : 0.0
            }, {
                x : 0.5,
                y : 1.0,
                z : 0.0
            }],
            color : {
                red : 0.0,
                green : 0.0,
                blue : 1.0,
                alpha : 1.0
            }
        });

        render(context, frameState, polylines);
        expect(context.readPixels()).toNotEqual([0, 0, 0, 0]);
    });

    it('removes and renders a polyline', function() {
        polylines.add({
            positions : [{
                x : 0.0,
                y : -1.0,
                z : 0.0
            }, {
                x : 0.0,
                y : 1.0,
                z : 0.0
            }],
            color : {
                red : 1.0,
                green : 0.0,
                blue : 0.0,
                alpha : 1.0
            }
        });
        var bluePolyline = polylines.add({
            positions : [{
                x : 0.5,
                y : -1.0,
                z : 0.0
            }, {
                x : 0.5,
                y : 1.0,
                z : 0.0
            }],
            color : {
                red : 0.0,
                green : 0.0,
                blue : 1.0,
                alpha : 1.0
            }
        });

        context.clear();
        expect(context.readPixels()).toEqual([0, 0, 0, 0]);

        render(context, frameState, polylines);
        expect(context.readPixels()).toNotEqual([0, 0, 0, 0]);

        context.clear();
        expect(context.readPixels()).toEqual([0, 0, 0, 0]);

        polylines.remove(bluePolyline);
        render(context, frameState, polylines);
        expect(context.readPixels()).toNotEqual([0, 0, 0, 0]);
    });

    it('removes all polylines and renders', function() {
        polylines.add({
            positions : [{
                x : 0.0,
                y : -1.0,
                z : 0.0
            }, {
                x : 0.0,
                y : 1.0,
                z : 0.0
            }],
            color : {
                red : 1.0,
                green : 0.0,
                blue : 0.0,
                alpha : 1.0
            }
        });

        context.clear();
        expect(context.readPixels()).toEqual([0, 0, 0, 0]);

        render(context, frameState, polylines);
        expect(context.readPixels()).toNotEqual([0, 0, 0, 0]);

        context.clear();
        expect(context.readPixels()).toEqual([0, 0, 0, 0]);

        polylines.removeAll();
        render(context, frameState, polylines);
        expect(context.readPixels()).toEqual([0, 0, 0, 0]);
    });

    it('removes all polylines, adds a polyline, and renders', function() {
        polylines.add({
            positions : [{
                x : 0.0,
                y : -1.0,
                z : 0.0
            }, {
                x : 0.0,
                y : 1.0,
                z : 0.0
            }],
            color : {
                red : 1.0,
                green : 0.0,
                blue : 0.0,
                alpha : 1.0
            }
        });

        context.clear();
        expect(context.readPixels()).toEqual([0, 0, 0, 0]);

        render(context, frameState, polylines);
        expect(context.readPixels()).toNotEqual([0, 0, 0, 0]);

        context.clear();
        expect(context.readPixels()).toEqual([0, 0, 0, 0]);

        polylines.removeAll();
        polylines.add({
            positions : [{
                x : 0.0,
                y : -1.0,
                z : 0.0
            }, {
                x : 0.0,
                y : 1.0,
                z : 0.0
            }],
            color : {
                red : 0.0,
                green : 0.0,
                blue : 1.0,
                alpha : 1.0
            }
        });

        render(context, frameState, polylines);
        expect(context.readPixels()).toNotEqual([0, 0, 0, 0]);
    });

    it('renders using polyline positions property', function() {
        var p = polylines.add({
            positions : [{
                x : 0.0,
                y : -1.0,
                z : 0.0
            }, {
                x : 0.0,
                y : 1.0,
                z : 0.0
            }]
        });

        context.clear();
        expect(context.readPixels()).toEqual([0, 0, 0, 0]);

        render(context, frameState, polylines);
        expect(context.readPixels()).toNotEqual([0, 0, 0, 0]);

        context.clear();
        expect(context.readPixels()).toEqual([0, 0, 0, 0]);

        p.setPositions([{
            x : -2.0,
            y : -1.0,
            z : 0.0
        }, {
            x : -2.0,
            y : 1.0,
            z : 0.0
        }]); // Behind viewer
        render(context, frameState, polylines);
        expect(context.readPixels()).toEqual([0, 0, 0, 0]);

        p.setPositions([{
            x : 0.0,
            y : -1.0,
            z : 0.0
        }, {
            x : 0.0,
            y : 1.0,
            z : 0.0
        }]); // Back in front of viewer
        render(context, frameState, polylines);
        expect(context.readPixels()).toNotEqual([0, 0, 0, 0]);
    });

    it('renders and updates one polyline from many polylines using show property', function() {
        var positions = [];
        for(var i = 0; i < 200; i++){
            positions.push({
                x : -1.0,
                y : -1.0,
                z : 0.0
            }, {
                x : -1.0,
                y : 1.0,
                z : 0.0
            });
        }
        polylines.add({
            positions : positions,
            width:2
        });

        polylines.add({
            positions : positions,
            width:2
        });

        polylines.add({
            positions : positions,
            width:2
        });

        var p = polylines.add({
            positions : [{
                x : 0.0,
                y : -1.0,
                z : 0.0
            }, {
                x : 0.0,
                y : 1.0,
                z : 0.0
            }],
            width:2,
            color : {
                red : 1.0,
                green : 1.0,
                blue : 0.0,
                alpha : 1.0
            }
        });

        context.clear();
        expect(context.readPixels()).toEqual([0, 0, 0, 0]);

        render(context, frameState, polylines);
        expect(context.readPixels()).toNotEqual([0, 0, 0, 0]);

        context.clear();
        expect(context.readPixels()).toEqual([0, 0, 0, 0]);

        p.setShow(false);
        render(context, frameState, polylines);
        expect(context.readPixels()).toEqual([0, 0, 0, 0]);

        context.clear();
        expect(context.readPixels()).toEqual([0, 0, 0, 0]);

        p.setShow(true);
        render(context, frameState, polylines);
        expect(context.readPixels()).toNotEqual([0, 0, 0, 0]);

    });

    it('renders using polyline show property', function() {
        var p = polylines.add({
            positions : [{
                x : 0.0,
                y : -1.0,
                z : 0.0
            }, {
                x : 0.0,
                y : 1.0,
                z : 0.0
            }],
            show:true
        });

        context.clear();
        expect(context.readPixels()).toEqual([0, 0, 0, 0]);

        render(context, frameState, polylines);
        expect(context.readPixels()).toNotEqual([0, 0, 0, 0]);

        context.clear();
        expect(context.readPixels()).toEqual([0, 0, 0, 0]);

        p.setShow(false);
        render(context, frameState, polylines);
        expect(context.readPixels()).toEqual([0, 0, 0, 0]);

        // Update a second time since it goes through a different vertex array update path
        context.clear();
        expect(context.readPixels()).toEqual([0, 0, 0, 0]);

        p.setShow(true);
        render(context, frameState, polylines);
        expect(context.readPixels()).toNotEqual([0, 0, 0, 0]);
    });

    it('renders four polylines with different widths', function() {
        var positions = [];
        for(var i = 0; i < 200; ++i){
            positions.push({
                x : -1.0,
                y : 1.0,
                z : 0.0
            },{
                x : -1.0,
                y : -1.0,
                z : 0.0
            });
        }
        polylines.add({
            positions : positions,
            color:{
                red : 1.0,
                green : 0.0,
                blue : 0.0,
                alpha : 1.0
            },
            width : 3
        });
        polylines.add({
            positions : positions,
            color:{
                red : 1.0,
                green : 0.0,
                blue : 0.0,
                alpha : 1.0
            },
            width : 1
        });
        polylines.add({
            positions : positions,
            color:{
                red : 1.0,
                green : 0.0,
                blue : 0.0,
                alpha : 1.0
            },
            width : 2
        });
        polylines.add({
            positions : [{
                x : 0.0,
                y : -1.0,
                z : 0.0
            }, {
                x : 0.0,
                y : 1.0,
                z : 0.0
            }],
            color:{
                red : 0.0,
                green : 0.0,
                blue : 1.0,
                alpha : 1.0
            },
            width : 7
        });
        context.clear();
        expect(context.readPixels()).toEqual([0, 0, 0, 0]);

        render(context, frameState, polylines);
        expect(context.readPixels()).toNotEqual([0, 0, 0, 0]);
    });

    it('renders three polylines with different widths and updates one', function() {
        var positions = [];
        for(var i = 0; i < 200; ++i){
            positions.push({
                x : -1.0,
                y : 1.0,
                z : 0.0
            },{
                x : -1.0,
                y : -1.0,
                z : 0.0
            });
        }
        polylines.add({
            positions : positions,
            width : 3
        });
        polylines.add({
            positions : positions,
            width : 4
        });
        var p2 = polylines.add({
            positions : [{
                x : 0.0,
                y : -1.0,
                z : 0.0
            }, {
                x : 0.0,
                y : 1.0,
                z : 0.0
            }],
            width : 7
        });
        context.clear();
        expect(context.readPixels()).toEqual([0, 0, 0, 0]);

        render(context, frameState, polylines);
        expect(context.readPixels()).toNotEqual([0, 0, 0, 0]);

        p2.setMaterial(Material.fromType(context, Material.PolylineOutlineType));
        render(context, frameState, polylines);
        expect(context.readPixels()).toNotEqual([0, 0, 0, 0]);

        p2.setMaterial(Material.fromType(context, Material.ColorType));
        render(context, frameState, polylines);
        expect(context.readPixels()).toNotEqual([0, 0, 0, 0]);
    });

    it('changes polyline position size recreates vertex arrays', function() {
        var positions = [];
        for(var i = 0; i < 20; ++i){
            positions.push({
                x : 0.0,
                y : 1.0,
                z : 0.0
            },{
                x : 0.0,
                y : -1.0,
                z : 0.0
            });
        }
        var p = polylines.add({
            positions : positions
        });

        context.clear();
        expect(context.readPixels()).toEqual([0, 0, 0, 0]);

        render(context, frameState, polylines);
        expect(context.readPixels()).toNotEqual([0, 0, 0, 0]);

        p.setPositions(positions);

        render(context, frameState, polylines);
        expect(context.readPixels()).toNotEqual([0, 0, 0, 0]);

        positions.push({
                x : 0.0,
                y : 1.0,
                z : 0.0
            });

        p.setPositions(positions);
        render(context, frameState, polylines);
        expect(context.readPixels()).toNotEqual([0, 0, 0, 0]);
    });

    it('changes polyline width property', function() {
        var p1 = polylines.add({
            positions : [{
                x : 0.0,
                y : -1.0,
                z : 0.0
            }, {
                x : 0.0,
                y : 1.0,
                z : 0.0
            }]
        });
        var p2 = polylines.add({
            positions : [{
                x : 0.0,
                y : -1.0,
                z : 0.0
            }, {
                x : 0.0,
                y : 1.0,
                z : 0.0
            }]
        });
        context.clear();
        expect(context.readPixels()).toEqual([0, 0, 0, 0]);

        render(context, frameState, polylines);
        expect(context.readPixels()).toNotEqual([0, 0, 0, 0]);

        p1.setWidth(2);
        render(context, frameState, polylines);
        expect(context.readPixels()).toNotEqual([0, 0, 0, 0]);

        p2.setWidth(2);
        render(context, frameState, polylines);
        expect(context.readPixels()).toNotEqual([0, 0, 0, 0]);

        p1.setWidth(1);
        render(context, frameState, polylines);
        expect(context.readPixels()).toNotEqual([0, 0, 0, 0]);

    });

    it('is picked', function() {
        var p = polylines.add({
            positions : [{
                x : 0.0,
                y : -1.0,
                z : 0.0
            }, {
                x : 0.0,
                y : 1.0,
                z : 0.0
            }]
        });

        var pickedObject = pick(context, frameState, polylines, 0, 0);
        expect(pickedObject).toEqual(p);
    });

    it('is not picked', function() {
        polylines.add({
            positions : [{
                x : -1.0,
                y : -1.0,
                z : 0.0
            }, {
                x : -1.0,
                y : 1.0,
                z : 0.0
            }]
        });

        var pickedObject = pick(context, frameState, polylines, 0, 0);
        expect(pickedObject).toBeUndefined();
    });

    it('does not equal undefined', function() {
        var polyline = polylines.add();
        expect(polyline).toNotEqual(undefined);
    });

    it('throws when accessing without an index', function() {
        expect(function() {
            polylines.get();
        }).toThrow();
    });

    it('computes bounding sphere in 3D', function() {
        var one = polylines.add({
            positions : [{
                x : 1.0,
                y : 2.0,
                z : 3.0
            },{
                x : 2.0,
                y : 3.0,
                z : 4.0
            }]
        });
        var two = polylines.add({
            positions : [{
                x : 4.0,
                y : 5.0,
                z : 6.0
            },{
                x : 2.0,
                y : 3.0,
                z : 4.0
            }]
        });
        var three = polylines.add({
            positions : [{
                x : 7.0,
                y : 8.0,
                z : 9.0
            },{
                x : 2.0,
                y : 3.0,
                z : 4.0
            }]
        });

        var commandList = [];
        polylines.update(context, frameState, commandList);
        var boundingVolume = commandList[0].colorList[0].boundingVolume;

        expect(one._boundingVolume).toEqual(BoundingSphere.fromPoints(one.getPositions()));
        expect(two._boundingVolume).toEqual(BoundingSphere.fromPoints(two.getPositions()));
        expect(three._boundingVolume).toEqual(BoundingSphere.fromPoints(three.getPositions()));
        expect(boundingVolume).toEqual(one._boundingVolume.union(two._boundingVolume).union(three._boundingVolume));
    });

    function test2DBoundingSphere(testMode) {
        var projection = frameState.scene2D.projection;
        var ellipsoid = projection.getEllipsoid();

        var one = polylines.add({
            positions : [
                ellipsoid.cartographicToCartesian(Cartographic.fromDegrees(-50.0, -50.0, 0.0)),
                ellipsoid.cartographicToCartesian(Cartographic.fromDegrees(50.0, -50.0, 0.0))
            ]
        });
        var two = polylines.add({
            positions : [
                ellipsoid.cartographicToCartesian(Cartographic.fromDegrees(50.0, 50.0, 0.0)),
                ellipsoid.cartographicToCartesian(Cartographic.fromDegrees(-50.0, 50.0, 0.0))
            ]
        });

        var mode = frameState.mode;
        frameState.mode = testMode;
        var commandList = [];
        polylines.update(context, frameState, commandList);
        var boundingVolume = commandList[0].colorList[0].boundingVolume;
        frameState.mode = mode;

        var positions = one.getPositions();
        var projectedPositions = [];
        var i;
        for (i = 0; i < positions.length; ++i) {
            projectedPositions.push(projection.project(ellipsoid.cartesianToCartographic(positions[i])));
        }
        var bs = BoundingSphere.fromPoints(projectedPositions);
        bs.center = new Cartesian3(bs.center.z, bs.center.x, bs.center.y);
        expect(one._boundingVolume2D.center).toEqualEpsilon(bs.center, CesiumMath.EPSILON8);
        expect(one._boundingVolume2D.radius).toEqualEpsilon(bs.radius, CesiumMath.EPSILON12);

        positions = two.getPositions();
        projectedPositions = [];
        for (i = 0; i < positions.length; ++i) {
            projectedPositions.push(projection.project(ellipsoid.cartesianToCartographic(positions[i])));
        }
        bs = BoundingSphere.fromPoints(projectedPositions);
        bs.center = new Cartesian3(bs.center.z, bs.center.x, bs.center.y);
        expect(two._boundingVolume2D.center).toEqualEpsilon(bs.center, CesiumMath.EPSILON8);
        expect(two._boundingVolume2D.radius).toEqualEpsilon(bs.radius, CesiumMath.EPSILON12);

        expect(boundingVolume).toEqual(one._boundingVolume2D.union(two._boundingVolume2D));
    }

    it('computes bounding sphere in Columbus view', function() {
        test2DBoundingSphere(SceneMode.COLUMBUS_VIEW);
    });

    it('computes bounding sphere in 2D', function() {
        test2DBoundingSphere(SceneMode.SCENE2D);
    });

    it('isDestroyed', function() {
        expect(polylines.isDestroyed()).toEqual(false);
        polylines.destroy();
        expect(polylines.isDestroyed()).toEqual(true);
    });
});<|MERGE_RESOLUTION|>--- conflicted
+++ resolved
@@ -386,9 +386,6 @@
         expect(context.readPixels()).toNotEqual([0, 0, 0, 0]);
     });
 
-<<<<<<< HEAD
-    it('renders 64K vertices of same polyline', function() {
-=======
     it('A polyline that used to cross the IDL but now does not, triggers vertex creation (This code used to crash)', function() {
 
         //Need to be in 2D or CV
@@ -443,8 +440,7 @@
         frameState.mode = SceneMode.SCENE3D;
     });
 
-    it('renders 64K vertexes of same polyline', function() {
->>>>>>> 4850cf35
+    it('renders 64K vertices of same polyline', function() {
         var positions = [];
         for ( var i = 0; i < (64 * 1024) / 2; ++i) {
             positions.push({
