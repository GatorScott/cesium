/*global require*/
require({
    baseUrl : '../../Source'
}, ['Cesium'], function(Cesium) {
    "use strict";

    //A real application should require only the subset of modules that
    //are actually used, instead of requiring the Cesium module, which
    //includes everything.

    var canvas = document.getElementById('glCanvas');
    var ellipsoid = Cesium.Ellipsoid.WGS84; // Used in many Sandbox examples
    var scene = new Cesium.Scene(canvas);
    var primitives = scene.getPrimitives();

    // Bing Maps
    var bing = new Cesium.BingMapsTileProvider({
        server : 'dev.virtualearth.net',
        mapStyle : Cesium.BingMapsStyle.AERIAL,
        // Some versions of Safari support WebGL, but don't correctly implement
        // cross-origin image loading, so we need to load Bing imagery using a proxy.
        proxy : Cesium.FeatureDetection.supportsCrossOriginImagery() ? undefined : new Cesium.DefaultProxy('/proxy/')
    });

    var cb = new Cesium.CentralBody(ellipsoid);
    cb.dayTileProvider = bing;
    cb.nightImageSource = '../../Images/land_ocean_ice_lights_2048.jpg';
    cb.specularMapSource = '../../Images/earthspec1k.jpg';
    if (scene.getContext().getMaximumTextureSize() > 2048) {
        cb.cloudsMapSource = '../../Images/earthcloudmaptrans.jpg';
        cb.bumpMapSource = '../../Images/earthbump1k.jpg';
    }
    cb.showSkyAtmosphere = true;
    cb.showGroundAtmosphere = true;
    primitives.setCentralBody(cb);

    scene.getCamera().frustum.near = 1.0;
    scene.getCamera().getControllers().addCentralBody();

    var transitioner = new Cesium.SceneTransitioner(scene, ellipsoid);

    ///////////////////////////////////////////////////////////////////////////
    // Add examples from the Sandbox here:

    ///////////////////////////////////////////////////////////////////////////

    scene.setAnimation(function() {
<<<<<<< HEAD
        scene.setSunPosition(Cesium.SunPosition.compute().position);
=======
        //scene.setSunPosition(scene.getCamera().position);
        scene.setSunPosition(Cesium.computeSunPosition(new Cesium.JulianDate()));
>>>>>>> 0c71c0a3

        // INSERT CODE HERE to update primitives based on changes to animation time, camera parameters, etc.
    });

    (function tick() {
        scene.render();
        Cesium.requestAnimationFrame(tick);
    }());

    ///////////////////////////////////////////////////////////////////////////
    // Example mouse & keyboard handlers

    var handler = new Cesium.EventHandler(canvas);

    handler.setMouseAction(function(movement) {
        // INSERT CODE HERE: Handler for left-click
        // ...
    }, Cesium.MouseEventType.LEFT_CLICK);

    handler.setMouseAction(function (movement) {
        // INSERT CODE HERE: Handler for mouse move
        // Use movement.startPosition, movement.endPosition
        // ...
    }, Cesium.MouseEventType.MOVE);

    function keydownHandler(e) {
        switch (e.keyCode) {
        case "3".charCodeAt(0): // "3" -> 3D globe
            cb.showSkyAtmosphere = true;
            cb.showGroundAtmosphere = true;
            transitioner.morphTo3D();
            break;
        case "2".charCodeAt(0): // "2" -> Columbus View
            cb.showSkyAtmosphere = false;
            cb.showGroundAtmosphere = false;
            transitioner.morphToColumbusView();
            break;
        case "1".charCodeAt(0): // "1" -> 2D map
            cb.showSkyAtmosphere = false;
            cb.showGroundAtmosphere = false;
            transitioner.morphTo2D();
            break;
        default:
            break;
        }
    }
    document.addEventListener('keydown', keydownHandler, false);

    // Prevent right-click from opening a context menu.
    canvas.oncontextmenu = function() {
        return false;
    };

    ///////////////////////////////////////////////////////////////////////////
    // Example resize handler

    var onResize = function() {
        var width = canvas.clientWidth;
        var height = canvas.clientHeight;

        if (canvas.width === width && canvas.height === height) {
            return;
        }

        canvas.width = width;
        canvas.height = height;

        scene.getContext().setViewport({
            x : 0,
            y : 0,
            width : width,
            height : height
        });

        scene.getCamera().frustum.aspectRatio = width / height;
    };
    window.addEventListener('resize', onResize, false);
    onResize();
});<|MERGE_RESOLUTION|>--- conflicted
+++ resolved
@@ -3,7 +3,6 @@
     baseUrl : '../../Source'
 }, ['Cesium'], function(Cesium) {
     "use strict";
-
     //A real application should require only the subset of modules that
     //are actually used, instead of requiring the Cesium module, which
     //includes everything.
@@ -45,14 +44,10 @@
     ///////////////////////////////////////////////////////////////////////////
 
     scene.setAnimation(function() {
-<<<<<<< HEAD
-        scene.setSunPosition(Cesium.SunPosition.compute().position);
-=======
         //scene.setSunPosition(scene.getCamera().position);
         scene.setSunPosition(Cesium.computeSunPosition(new Cesium.JulianDate()));
->>>>>>> 0c71c0a3
 
-        // INSERT CODE HERE to update primitives based on changes to animation time, camera parameters, etc.
+        // Add code here to update primitives based on changes to animation time, camera parameters, etc.
     });
 
     (function tick() {
@@ -66,14 +61,8 @@
     var handler = new Cesium.EventHandler(canvas);
 
     handler.setMouseAction(function(movement) {
-        // INSERT CODE HERE: Handler for left-click
-        // ...
-    }, Cesium.MouseEventType.LEFT_CLICK);
-
-    handler.setMouseAction(function (movement) {
-        // INSERT CODE HERE: Handler for mouse move
+        /* ... */
         // Use movement.startPosition, movement.endPosition
-        // ...
     }, Cesium.MouseEventType.MOVE);
 
     function keydownHandler(e) {
@@ -99,7 +88,6 @@
     }
     document.addEventListener('keydown', keydownHandler, false);
 
-    // Prevent right-click from opening a context menu.
     canvas.oncontextmenu = function() {
         return false;
     };
