{
    "title": "Material",
    "description": "A material composed of uniforms, an czm_getMaterial GLSL function, and potentially other materials.",
    "type": "object",
    "properties": {
        "type": {
            "type": "string",
            "description": "A unique identifier for this material type."
        },
        
        "materials": {
            "type": "object",
            "description": "Materials used by this material.  This enables building a hierarchy of materials.  For example, reflection and refraction materials can be combined to create a Fresnel material, and then the Fresnel material can be combined with a specular map material to create a water material.",
            "properties": {
            },
            "additionalProperties": {
                "$ref": "Material.schema.json"
            }
        },
        
        "uniforms": {
            "type": "object",
            "description": "Uniform variables, and their default values, that are input to this material.  Texture and cube-map face uniform values are specified as an image URL or a <a href=\"https://developer.mozilla.org/en/data_URIs\">data URI</a>.  Alternatively, a placeholder RGBA white texture can be used by specifying czm_defaultImage or czm_defaultCubeMap for textures or cube-maps, respectively.",
            "properties": {
            },
            "additionalProperties": {
                "type": ["string", "number", "integer", "boolean", "object", "array"],

                "format": "uri",
                
                "items": {
                    "type": "number",
                    "description": "A floating-point component in a mat2, mat3, or mat4."
                },
                "minItems" : 4,
                "maxItems" : 16,
                
                "properties": {
                    "x": {
                        "type": ["number", "integer", "boolean"],
                        "description": "The x component of a floating-point, integer, or boolean vec2, vec3, or vec4."
                    },
                    "y": {
                        "type": ["number", "integer", "boolean"],
                        "description": "The y component of a floating-point, integer, or boolean vec2, vec3, or vec4."
                    },
                    "z": {
                        "type": ["number", "integer", "boolean"],
                        "description": "The z component of a floating-point, integer, or boolean vec3 or vec4."
                    },
                    "w": {
                        "type": ["number", "integer", "boolean"],
                        "description": "The w component of a floating-point, integer, or boolean vec4."
                    },
                    
                    "r": {
                        "type": ["number", "integer", "boolean"],
                        "description": "The r component of a floating-point, integer, or boolean vec2, vec3, or vec4."
                    },
                    "g": {
                        "type": ["number", "integer", "boolean"],
                        "description": "The g component of a floating-point, integer, or boolean vec2, vec3, or vec4."
                    },
                    "b": {
                        "type": ["number", "integer", "boolean"],
                        "description": "The b component of a floating-point, integer, or boolean vec3 or vec4."
                    },
                    "a": {
                        "type": ["number", "integer", "boolean"],
                        "description": "The a component of a floating-point, integer, or boolean vec4."
                    },
                    
                    "s": {
                        "type": ["number", "integer", "boolean"],
                        "description": "The r component of a floating-point, integer, or boolean vec2, vec3, or vec4."
                    },
                    "t": {
                        "type": ["number", "integer", "boolean"],
                        "description": "The g component of a floating-point, integer, or boolean vec2, vec3, or vec4."
                    },
                    "p": {
                        "type": ["number", "integer", "boolean"],
                        "description": "The b component of a floating-point, integer, or boolean vec3 or vec4."
                    },
                    "q": {
                        "type": ["number", "integer", "boolean"],
                        "description": "The a component of a floating-point, integer, or boolean vec4."
                    },
                    
                    "positiveX": {
                        "type": "string",
                        "format": "uri",
                        "description": "An image for the +x side of a cube map.  The image is specified as a URL.  For broadest client compatibility, the URL should be accessible via Cross-Origin Resource Sharing (CORS).  The URL may also be a <a href=\"https://developer.mozilla.org/en/data_URIs\">data URI</a>."
                    },
                    "negativeX": {
                        "type": "string",
                        "format": "uri",
                        "description": "An image for the -x side of a cube map.  The image is specified as a URL.  For broadest client compatibility, the URL should be accessible via Cross-Origin Resource Sharing (CORS).  The URL may also be a <a href=\"https://developer.mozilla.org/en/data_URIs\">data URI</a>."
                    },
                    "positiveY": {
                        "type": "string",
                        "format": "uri",
                        "description": "An image for the +y side of a cube map.  The image is specified as a URL.  For broadest client compatibility, the URL should be accessible via Cross-Origin Resource Sharing (CORS).  The URL may also be a <a href=\"https://developer.mozilla.org/en/data_URIs\">data URI</a>."
                    },
                    "negativeY": {
                        "type": "string",
                        "format": "uri",
                        "description": "An image for the -y side of a cube map.  The image is specified as a URL.  For broadest client compatibility, the URL should be accessible via Cross-Origin Resource Sharing (CORS).  The URL may also be a <a href=\"https://developer.mozilla.org/en/data_URIs\">data URI</a>."
                    },
                    "positiveZ": {
                        "type": "string",
                        "format": "uri",
                        "description": "An image for the +z side of a cube map.  The image is specified as a URL.  For broadest client compatibility, the URL should be accessible via Cross-Origin Resource Sharing (CORS).  The URL may also be a <a href=\"https://developer.mozilla.org/en/data_URIs\">data URI</a>."
                    },
                    "negativeZ": {
                        "type": "string",
                        "format": "uri",
                        "description": "An image for the -z side of a cube map.  The image is specified as a URL.  For broadest client compatibility, the URL should be accessible via Cross-Origin Resource Sharing (CORS).  The URL may also be a <a href=\"https://developer.mozilla.org/en/data_URIs\">data URI</a>."
                    }
                },
                "dependencies": {
                    "x": "y",
                    "y": "x",
                    "z": ["x", "y"],
                    "w": ["x", "y", "z"],
                    
                    "r": "g",
                    "g": "r",
                    "b": ["r", "g"],
                    "a": ["r", "g", "b"],

<<<<<<< HEAD
					"s": "t",
					"t": "s",
					"p": ["s", "t"],
					"q": ["s", "t", "p"],
					
					"positiveX": ["negativeX", "positiveY", "negativeY", "positiveZ", "negativeZ"],
					"negativeX": ["positiveX", "positiveY", "negativeY", "positiveZ", "negativeZ"],
					"positiveY": ["positiveX", "negativeX", "negativeY", "positiveZ", "negativeZ"],
					"negativeY": ["positiveX", "negativeX", "positiveY", "positiveZ", "negativeZ"],
					"positiveZ": ["positiveX", "negativeX", "positiveY", "negativeY", "negativeZ"],
					"negativeZ": ["positiveX", "negativeX", "positiveY", "negativeY", "positiveZ"]
				},
				"additionalProperties": false
			}
		},
		
		"components": {
			"type": "object",
			"description": "The diffuse, specular, normal, emission, and alpha components returned by this material.  The components or source property is required, but not both.",
			"properties": {
				"diffuse" : {
					"type": "string",
					"default" : "vec3(0.0)",
					"description": "A GLSL expression returning the diffuse component of this material.  The diffuse component is a vec3 defining incoming light that scatters evenly in all directions."
				},
				"specular" : {
					"type": "string",
					"default" : "0.0",
					"description": "A GLSL expression returning the specular component of this material.  The specular component is a float defining the intensity of incoming light reflecting in a single direction."
				},
=======
                    "s": "t",
                    "t": "s",
                    "p": ["s", "t"],
                    "q": ["s", "t", "p"],
                    
                    "positiveX": ["negativeX", "positiveY", "negativeY", "positiveZ", "negativeZ"],
                    "negativeX": ["positiveX", "positiveY", "negativeY", "positiveZ", "negativeZ"],
                    "positiveY": ["positiveX", "negativeX", "negativeY", "positiveZ", "negativeZ"],
                    "negativeY": ["positiveX", "negativeX", "positiveY", "positiveZ", "negativeZ"],
                    "positiveZ": ["positiveX", "negativeX", "positiveY", "negativeY", "negativeZ"],
                    "negativeZ": ["positiveX", "negativeX", "positiveY", "negativeY", "positiveZ"]
                },
                "additionalProperties": false
            }
        },
        
        "components": {
            "type": "object",
            "description": "The diffuse, specular, normal, emission, and alpha components returned by this material.  The components or source property is required, but not both.",
            "properties": {
                "diffuse" : {
                    "type": "string",
                    "default" : "vec3(0.0)",
                    "description": "A GLSL expression returning the diffuse component of this material.  The diffuse component is a vec3 defining incoming light that scatters evenly in all directions."
                },
                "specular" : {
                    "type": "string",
                    "default" : "0.0",
                    "description": "A GLSL expression returning the specular component of this material.  The specular component is a float defining the intensity of incoming light reflecting in a single direction."
                },
>>>>>>> c232e191
                "shininess" : {
                    "type": "string",
                    "default" : "1.0",
                    "description": "A GLSL expression returning the shininess component of this material.  Shininess is the sharpness of the specular reflection.  Higher values create a smaller, more focused specular highlight."
                },
<<<<<<< HEAD
				"normal" : {
					"type": "string",
					"description": "A GLSL expression returning the normal component of this material.  The normal component is a vec3 defining the surface's normal in eye coordinates.  It is used for effects such as normal mapping.  The default is the surface's unmodified normal."
				},
				"emission" : {
					"type": "string",
					"default" : "vec3(0.0)",
					"description": "A GLSL expression returning the emission component of this material.  The emission component is a vec3 defining light emitted by the material equally in all directions.  The default is vec3(0.0), which emits no light."
				},
				"alpha" : {
					"type": "string",
					"default" : "1.0",
					"description": "A GLSL expression returning the alpha component of this material.  The alpha component is a float defining the opacity of this material.  0.0 is completely transparent; 1.0 is completely opaque."
				}
			}
=======
                "normal" : {
                    "type": "string",
                    "description": "A GLSL expression returning the normal component of this material.  The normal component is a vec3 defining the surface's normal in eye coordinates.  It is used for effects such as normal mapping.  The default is the surface's unmodified normal."
                },
                "emission" : {
                    "type": "string",
                    "default" : "vec3(0.0)",
                    "description": "A GLSL expression returning the emission component of this material.  The emission component is a vec3 defining light emitted by the material equally in all directions.  The default is vec3(0.0), which emits no light."
                },
                "alpha" : {
                    "type": "string",
                    "default" : "1.0",
                    "description": "A GLSL expression returning the alpha component of this material.  The alpha component is a float defining the opacity of this material.  0.0 is completely transparent; 1.0 is completely opaque."
                }
            }
>>>>>>> c232e191
        },
        "source": {
            "type": "string",
            "description": "GLSL source for the czm_getMaterial function with a full function definition.  The components or source property is required, but not both.",
            "pattern" : "czm_getMaterial"
        }
    }
}<|MERGE_RESOLUTION|>--- conflicted
+++ resolved
@@ -129,38 +129,6 @@
                     "b": ["r", "g"],
                     "a": ["r", "g", "b"],
 
-<<<<<<< HEAD
-					"s": "t",
-					"t": "s",
-					"p": ["s", "t"],
-					"q": ["s", "t", "p"],
-					
-					"positiveX": ["negativeX", "positiveY", "negativeY", "positiveZ", "negativeZ"],
-					"negativeX": ["positiveX", "positiveY", "negativeY", "positiveZ", "negativeZ"],
-					"positiveY": ["positiveX", "negativeX", "negativeY", "positiveZ", "negativeZ"],
-					"negativeY": ["positiveX", "negativeX", "positiveY", "positiveZ", "negativeZ"],
-					"positiveZ": ["positiveX", "negativeX", "positiveY", "negativeY", "negativeZ"],
-					"negativeZ": ["positiveX", "negativeX", "positiveY", "negativeY", "positiveZ"]
-				},
-				"additionalProperties": false
-			}
-		},
-		
-		"components": {
-			"type": "object",
-			"description": "The diffuse, specular, normal, emission, and alpha components returned by this material.  The components or source property is required, but not both.",
-			"properties": {
-				"diffuse" : {
-					"type": "string",
-					"default" : "vec3(0.0)",
-					"description": "A GLSL expression returning the diffuse component of this material.  The diffuse component is a vec3 defining incoming light that scatters evenly in all directions."
-				},
-				"specular" : {
-					"type": "string",
-					"default" : "0.0",
-					"description": "A GLSL expression returning the specular component of this material.  The specular component is a float defining the intensity of incoming light reflecting in a single direction."
-				},
-=======
                     "s": "t",
                     "t": "s",
                     "p": ["s", "t"],
@@ -191,29 +159,11 @@
                     "default" : "0.0",
                     "description": "A GLSL expression returning the specular component of this material.  The specular component is a float defining the intensity of incoming light reflecting in a single direction."
                 },
->>>>>>> c232e191
                 "shininess" : {
                     "type": "string",
                     "default" : "1.0",
                     "description": "A GLSL expression returning the shininess component of this material.  Shininess is the sharpness of the specular reflection.  Higher values create a smaller, more focused specular highlight."
                 },
-<<<<<<< HEAD
-				"normal" : {
-					"type": "string",
-					"description": "A GLSL expression returning the normal component of this material.  The normal component is a vec3 defining the surface's normal in eye coordinates.  It is used for effects such as normal mapping.  The default is the surface's unmodified normal."
-				},
-				"emission" : {
-					"type": "string",
-					"default" : "vec3(0.0)",
-					"description": "A GLSL expression returning the emission component of this material.  The emission component is a vec3 defining light emitted by the material equally in all directions.  The default is vec3(0.0), which emits no light."
-				},
-				"alpha" : {
-					"type": "string",
-					"default" : "1.0",
-					"description": "A GLSL expression returning the alpha component of this material.  The alpha component is a float defining the opacity of this material.  0.0 is completely transparent; 1.0 is completely opaque."
-				}
-			}
-=======
                 "normal" : {
                     "type": "string",
                     "description": "A GLSL expression returning the normal component of this material.  The normal component is a vec3 defining the surface's normal in eye coordinates.  It is used for effects such as normal mapping.  The default is the surface's unmodified normal."
@@ -229,7 +179,6 @@
                     "description": "A GLSL expression returning the alpha component of this material.  The alpha component is a float defining the opacity of this material.  0.0 is completely transparent; 1.0 is completely opaque."
                 }
             }
->>>>>>> c232e191
         },
         "source": {
             "type": "string",
