--- conflicted
+++ resolved
@@ -192,7 +192,6 @@
             widget.startRenderLoop();
             addLabel(widget.scene, widget.ellipsoid);
         }
-<<<<<<< HEAD
     }).placeAt(dom.byId('cesiumContainer'));
     
     on(window, 'resize', function() {
@@ -200,11 +199,6 @@
     });
     
     dom.byId('toolbar').innerHTML = '';
-=======
-    }).placeAt(dom.byId("cesiumContainer"));
-
-    dom.byId("toolbar").innerHTML = '';
->>>>>>> 5069c6b7
 });
 
 </script>
