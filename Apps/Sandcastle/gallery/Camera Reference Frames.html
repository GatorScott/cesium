<!DOCTYPE html>
<html lang="en">
<head>
    <meta charset="utf-8">
    <meta http-equiv="X-UA-Compatible" content="IE=Edge,chrome=1">  <!-- Use Chrome Frame in IE -->
    <meta name="viewport" content="width=device-width, height=device-height, initial-scale=1, maximum-scale=1, minimum-scale=1, user-scalable=no">
    <meta name="description" content="Transform the camera's reference frame to model coordinates.">
    <title>Cesium Demo</title>
    <script type="text/javascript" src="../Sandcastle-header.js"></script>
    <script data-dojo-config="async: 1, tlmSiblingOfDojo: 0" src="../../../ThirdParty/dojo-release-1.7.2-src/dojo/dojo.js"></script>
    <script type="text/javascript">
    require({
        baseUrl : '../../..',
        packages: [
            { name: 'dojo', location: 'ThirdParty/dojo-release-1.7.2-src/dojo' },
            { name: 'dijit', location: 'ThirdParty/dojo-release-1.7.2-src/dijit' },
            { name: 'dojox', location: 'ThirdParty/dojo-release-1.7.2-src/dojox' },
            { name: 'Assets', location: 'Source/Assets' },
            { name: 'Core', location: 'Source/Core' },
            { name: 'DynamicScene', location: 'Source/DynamicScene' },
            { name: 'Renderer', location: 'Source/Renderer' },
            { name: 'Scene', location: 'Source/Scene' },
            { name: 'Shaders', location: 'Source/Shaders' },
            { name: 'ThirdParty', location: 'Source/ThirdParty' },
            { name: 'Widgets', location: 'Source/Widgets' },
            { name: 'Workers', location: 'Source/Workers' }
        ]
    });
    </script>
    <link rel="Stylesheet" href="../../../ThirdParty/dojo-release-1.7.2-src/dijit/themes/claro/claro.css" type="text/css">
    <link rel="Stylesheet" href="../../../Source/Widgets/Dojo/CesiumViewerWidget.css" type="text/css">
</head>
<body class="claro" data-sandcastle-bucket="bucket-dojo.html" data-sandcastle-title="Cesium + Dojo">
<style>
    body {
        background: #000;
        color: #eee;
        font-family: sans-serif;
        font-size: 9pt;
        padding: 0;
        margin: 0;
        width: 100%;
        height: 100%;
        overflow: hidden;
    }
    .fullSize {
        display: block;
        position: absolute;
        top: 0;
        left: 0;
        border: none;
        width: 100%;
        height: 100%;
        z-index: -1;
    }
    #toolbar {
        margin: 5px;
        padding: 2px 5px;
        position: absolute;
    }
</style>

<div id="cesiumContainer" class="fullSize"></div>
<div id="toolbar">Loading...</div>
<script id="cesium_sandcastle_script">
require([
    'Source/Cesium', 'Widgets/Dojo/CesiumWidget',
    'dojo/on', 'dojo/dom', 'dijit/form/Button'
], function(
    Cesium, CesiumWidget,
    on, dom, ToggleButton)
{
    "use strict";

    function eastNorthUp(scene) {
        var center = Cesium.Ellipsoid.WGS84.cartographicToCartesian(
            Cesium.Cartographic.fromDegrees(-75.59777, 40.03883));
        var transform = Cesium.Transforms.eastNorthUpToFixedFrame(center);

        var camera = scene.getCamera();
        camera.transform = transform;
        camera.controller.constrainedAxis = Cesium.Cartesian3.UNIT_Z;
        
        // View in east-north-up frame
<<<<<<< HEAD
        var controller = scene.getCameraMouseController();
=======
        var controller = scene.getScreenSpaceCameraController();
>>>>>>> a5eafa41
        controller.setEllipsoid(Cesium.Ellipsoid.UNIT_SPHERE);

        // Zoom in
        camera.controller.lookAt(
            new Cesium.Cartesian3(120000.0, 120000.0, 120000.0),
            Cesium.Cartesian3.ZERO,
            Cesium.Cartesian3.UNIT_Z);

        // Show reference frame.  Not required.
        var primitives = scene.getPrimitives();
        var polylines = new Cesium.PolylineCollection();
        polylines.modelMatrix = transform;
        
        var xAxis = {
                color : new Cesium.Color(1.0, 0.0, 0.0, 1.0),
                positions : [
                    Cesium.Cartesian3.ZERO,
                    new Cesium.Cartesian3(100000.0, 0.0, 0.0)
                ]
        };
        polylines.add(xAxis);
        
        var yAxis = {
                color : new Cesium.Color(0.0, 1.0, 0.0, 1.0),
                positions : [
                    Cesium.Cartesian3.ZERO,
                    new Cesium.Cartesian3(0.0, 100000.0, 0.0)
                ]
        };
        polylines.add(yAxis);
        
        var zAxis = {
                color : new Cesium.Color(0.0, 0.0, 1.0, 1.0),
                positions : [
                    Cesium.Cartesian3.ZERO,
                    new Cesium.Cartesian3(0.0, 0.0, 100000.0)
                ]
        };
        polylines.add(zAxis);
        
        primitives.add(polylines);
    }
    
    var widget = new CesiumWidget();
    widget.placeAt(dom.byId('cesiumContainer'));
    widget.startup();
    dom.byId('toolbar').innerHTML = '';

    eastNorthUp(widget.scene);
});
</script>
</body>
</html><|MERGE_RESOLUTION|>--- conflicted
+++ resolved
@@ -82,11 +82,7 @@
         camera.controller.constrainedAxis = Cesium.Cartesian3.UNIT_Z;
         
         // View in east-north-up frame
-<<<<<<< HEAD
-        var controller = scene.getCameraMouseController();
-=======
         var controller = scene.getScreenSpaceCameraController();
->>>>>>> a5eafa41
         controller.setEllipsoid(Cesium.Ellipsoid.UNIT_SPHERE);
 
         // Zoom in
