--- conflicted
+++ resolved
@@ -40,12 +40,7 @@
             endUserOptions : endUserOptions,
             enableDragDrop : true
         });
-<<<<<<< HEAD
-        widget.placeAt(dom.byId('cesiumContainer'));
-
-=======
         widget.placeAt('cesiumContainer');
->>>>>>> ff5b561f
         widget.startup();
 
         var scene = widget.scene;
